
#include "NetworkOPs.h"

#include <boost/foreach.hpp>

#include "utils.h"
#include "Application.h"
#include "Transaction.h"
#include "LedgerConsensus.h"
#include "LedgerTiming.h"
#include "Log.h"
#include "RippleAddress.h"


// This is the primary interface into the "client" portion of the program.
// Code that wants to do normal operations on the network such as
// creating and monitoring accounts, creating transactions, and so on
// should use this interface. The RPC code will primarily be a light wrapper
// over this code.

// Eventually, it will check the node's operating mode (synched, unsynched,
// etectera) and defer to the correct means of processing. The current
// code assumes this node is synched (and will continue to do so until
// there's a functional network.

SETUP_LOG();
DECLARE_INSTANCE(InfoSub);

void InfoSub::onSendEmpty()
{

}

NetworkOPs::NetworkOPs(boost::asio::io_service& io_service, LedgerMaster* pLedgerMaster) :
	mMode(omDISCONNECTED), mNeedNetworkLedger(false), mProposing(false), mValidating(false),
	mNetTimer(io_service), mLedgerMaster(pLedgerMaster), mCloseTimeOffset(0), mLastCloseProposers(0),
	mLastCloseConvergeTime(1000 * LEDGER_IDLE_INTERVAL), mLastValidationTime(0),
	mLastLoadBase(256), mLastLoadFactor(256)
{
}

uint64 InfoSub::sSeq = 0;
boost::mutex InfoSub::sSeqLock;

std::string NetworkOPs::strOperatingMode()
{
	static const char*	paStatusToken[] = {
		"disconnected",
		"connected",
		"tracking",
		"full"
	};

	if (mMode == omFULL)
	{
		if (mProposing)
			return "proposing";
		if (mValidating)
			return "validating";
	}

	return paStatusToken[mMode];
}

boost::posix_time::ptime NetworkOPs::getNetworkTimePT()
{
	int offset = 0;
	theApp->getSystemTimeOffset(offset);
	return boost::posix_time::microsec_clock::universal_time() + boost::posix_time::seconds(offset);
}

uint32 NetworkOPs::getNetworkTimeNC()
{
	return iToSeconds(getNetworkTimePT());
}

uint32 NetworkOPs::getCloseTimeNC()
{
	return iToSeconds(getNetworkTimePT() + boost::posix_time::seconds(mCloseTimeOffset));
}

uint32 NetworkOPs::getValidationTimeNC()
{
	uint32 vt = getNetworkTimeNC();
	if (vt <= mLastValidationTime)
		vt = mLastValidationTime + 1;
	mLastValidationTime = vt;
	return vt;
}

void NetworkOPs::closeTimeOffset(int offset)
{ // take large offsets, ignore small offsets, push towards our wall time
	if (offset > 1)
		mCloseTimeOffset += (offset + 3) / 4;
	else if (offset < -1)
		mCloseTimeOffset += (offset - 3) / 4;
	else
		mCloseTimeOffset = (mCloseTimeOffset * 3) / 4;
	tLog(mCloseTimeOffset != 0, lsINFO) << "Close time offset now " << mCloseTimeOffset;
}

uint32 NetworkOPs::getLedgerID(const uint256& hash)
{
	Ledger::pointer  lrLedger	= mLedgerMaster->getLedgerByHash(hash);

	return lrLedger ? lrLedger->getLedgerSeq() : 0;
}

Ledger::pointer NetworkOPs::getLedgerBySeq(const uint32 seq)
{
	Ledger::pointer ret;

	ret = mLedgerMaster->getLedgerBySeq(seq);
	if (ret)
		return ret;

	if (!haveLedger(seq))
		return ret;

	// We should have this ledger but we don't
	cLog(lsWARNING) << "We should have ledger " << seq;

	return ret;
}

uint32 NetworkOPs::getCurrentLedgerID()
{
	return mLedgerMaster->getCurrentLedger()->getLedgerSeq();
}

bool NetworkOPs::haveLedgerRange(uint32 from, uint32 to)
{
	return mLedgerMaster->haveLedgerRange(from, to);
}

bool NetworkOPs::haveLedger(uint32 seq)
{
	return mLedgerMaster->haveLedger(seq);
}

uint32 NetworkOPs::getValidatedSeq()
{
	return mLedgerMaster->getValidatedLedger()->getLedgerSeq();
}

bool NetworkOPs::isValidated(uint32 seq, const uint256& hash)
{
	if (!isValidated(seq))
		return false;

	return mLedgerMaster->getHashBySeq(seq) == hash;
}

bool NetworkOPs::isValidated(uint32 seq)
{ // use when ledger was retrieved by seq
	return haveLedger(seq) && (seq <= mLedgerMaster->getValidatedLedger()->getLedgerSeq());
}

bool NetworkOPs::addWantedHash(const uint256& h)
{
	boost::recursive_mutex::scoped_lock sl(mWantedHashLock);
	return mWantedHashes.insert(h).second;
}

bool NetworkOPs::isWantedHash(const uint256& h, bool remove)
{
	boost::recursive_mutex::scoped_lock sl(mWantedHashLock);
	return (remove ? mWantedHashes.erase(h) : mWantedHashes.count(h)) != 0;
}

void NetworkOPs::submitTransaction(Job&, SerializedTransaction::pointer iTrans, stCallback callback)
{ // this is an asynchronous interface
	Serializer s;
	iTrans->add(s);

	SerializerIterator sit(s);
	SerializedTransaction::pointer trans = boost::make_shared<SerializedTransaction>(boost::ref(sit));

	uint256 suppress = trans->getTransactionID();
	int flags;
	if (theApp->isNew(suppress, 0, flags) && ((flags & SF_RETRY) != 0))
	{
		cLog(lsWARNING) << "Redundant transactions submitted";
		return;
	}

	if ((flags & SF_BAD) != 0)
	{
		cLog(lsWARNING) << "Submitted transaction cached bad";
		return;
	}

	if ((flags & SF_SIGGOOD) == 0)
	{
		try
		{
			RippleAddress fromPubKey = RippleAddress::createAccountPublic(trans->getSigningPubKey());
			if (!trans->checkSign(fromPubKey))
			{
				cLog(lsWARNING) << "Submitted transaction has bad signature";
				theApp->isNewFlag(suppress, SF_BAD);
				return;
			}
			theApp->isNewFlag(suppress, SF_SIGGOOD);
		}
		catch (...)
		{
			cLog(lsWARNING) << "Exception checking transaction " << suppress;
			return;
		}
	}

	// FIXME: Should submit to job queue
	theApp->getIOService().post(boost::bind(&NetworkOPs::processTransaction, this,
		boost::make_shared<Transaction>(trans, false), callback));
}

// Sterilize transaction through serialization.
// This is fully synchronous and deprecated
Transaction::pointer NetworkOPs::submitTransactionSync(Transaction::ref tpTrans, bool bSubmit)
{
	Serializer s;
	tpTrans->getSTransaction()->add(s);

	Transaction::pointer	tpTransNew	= Transaction::sharedTransaction(s.getData(), true);

	if (!tpTransNew)
	{
		// Could not construct transaction.
		nothing();
	}
	else if (tpTransNew->getSTransaction()->isEquivalent(*tpTrans->getSTransaction()))
	{
		if (bSubmit)
			(void) NetworkOPs::processTransaction(tpTransNew);
	}
	else
	{
		cLog(lsFATAL) << "Transaction reconstruction failure";
		cLog(lsFATAL) << tpTransNew->getSTransaction()->getJson(0);
		cLog(lsFATAL) << tpTrans->getSTransaction()->getJson(0);

		assert(false);

		tpTransNew.reset();
	}

	return tpTransNew;
}

void NetworkOPs::runTransactionQueue()
{
	TXQEntry::pointer txn;

	for (int i = 0; i < 10; ++i)
	{
		theApp->getTxnQueue().getJob(txn);
		if (!txn)
			return;

		{
			LoadEvent::autoptr ev = theApp->getJobQueue().getLoadEventAP(jtTXN_PROC, "runTxnQ");

			boost::recursive_mutex::scoped_lock sl(theApp->getMasterLock());

			Transaction::pointer dbtx = theApp->getMasterTransaction().fetch(txn->getID(), true);
			assert(dbtx);

			bool didApply;
			TER r = mLedgerMaster->doTransaction(dbtx->getSTransaction(),
				tapOPEN_LEDGER | tapNO_CHECK_SIGN, didApply);
			dbtx->setResult(r);

			if (isTemMalformed(r)) // malformed, cache bad
				theApp->isNewFlag(txn->getID(), SF_BAD);
			else if(isTelLocal(r) || isTerRetry(r)) // can be retried
				theApp->isNewFlag(txn->getID(), SF_RETRY);


			if (isTerRetry(r))
			{ // transaction should be held
				cLog(lsDEBUG) << "Transaction should be held: " << r;
				dbtx->setStatus(HELD);
				theApp->getMasterTransaction().canonicalize(dbtx, true);
				mLedgerMaster->addHeldTransaction(dbtx);
			}
			else if (r == tefPAST_SEQ)
			{ // duplicate or conflict
				cLog(lsINFO) << "Transaction is obsolete";
				dbtx->setStatus(OBSOLETE);
			}
			else if (r == tesSUCCESS)
			{
				cLog(lsINFO) << "Transaction is now included in open ledger";
				dbtx->setStatus(INCLUDED);
				theApp->getMasterTransaction().canonicalize(dbtx, true);
			}
			else
			{
				cLog(lsDEBUG) << "Status other than success " << r;
				dbtx->setStatus(INVALID);
			}

			if (didApply || (mMode != omFULL))
			{
				std::set<uint64> peers;
				if (theApp->getSuppression().swapSet(txn->getID(), peers, SF_RELAYED))
				{
					ripple::TMTransaction tx;
					Serializer s;
					dbtx->getSTransaction()->add(s);
					tx.set_rawtransaction(&s.getData().front(), s.getLength());
					tx.set_status(ripple::tsCURRENT);
					tx.set_receivetimestamp(getNetworkTimeNC()); // FIXME: This should be when we received it

					PackedMessage::pointer packet = boost::make_shared<PackedMessage>(tx, ripple::mtTRANSACTION);
					theApp->getConnectionPool().relayMessageBut(peers, packet);
				}
			}

			txn->doCallbacks(r);
		}
	}

	if (theApp->getTxnQueue().stopProcessing(txn))
		theApp->getIOService().post(boost::bind(&NetworkOPs::runTransactionQueue, this));
}

Transaction::pointer NetworkOPs::processTransaction(Transaction::pointer trans, stCallback callback)
{
	LoadEvent::autoptr ev = theApp->getJobQueue().getLoadEventAP(jtTXN_PROC, "ProcessTXN");

	int newFlags = theApp->getSuppression().getFlags(trans->getID());
	if ((newFlags & SF_BAD) != 0)
	{ // cached bad
		trans->setStatus(INVALID);
		return trans;
	}

	if ((newFlags & SF_SIGGOOD) == 0)
	{ // signature not checked
		if (!trans->checkSign())
		{
			cLog(lsINFO) << "Transaction has bad signature";
			trans->setStatus(INVALID);
			theApp->isNewFlag(trans->getID(), SF_BAD);
			return trans;
		}
		theApp->isNewFlag(trans->getID(), SF_SIGGOOD);
	}

	boost::recursive_mutex::scoped_lock sl(theApp->getMasterLock());
	Transaction::pointer dbtx = theApp->getMasterTransaction().fetch(trans->getID(), true);
	bool didApply;
	TER r = mLedgerMaster->doTransaction(trans->getSTransaction(), tapOPEN_LEDGER | tapNO_CHECK_SIGN, didApply);
	trans->setResult(r);

	if (isTemMalformed(r)) // malformed, cache bad
		theApp->isNewFlag(trans->getID(), SF_BAD);
	else if(isTelLocal(r) || isTerRetry(r)) // can be retried
		theApp->isNewFlag(trans->getID(), SF_RETRY);

#ifdef DEBUG
	if (r != tesSUCCESS)
	{
		std::string token, human;
		tLog(transResultInfo(r, token, human), lsINFO) << "TransactionResult: " << token << ": " << human;
	}
#endif

	if (callback)
		callback(trans, r);

	if (r == tefFAILURE)
		throw Fault(IO_ERROR);

	if (r == tesSUCCESS)
	{
		cLog(lsINFO) << "Transaction is now included in open ledger";
		trans->setStatus(INCLUDED);
		theApp->getMasterTransaction().canonicalize(trans, true);
	}
	else if (r == tefPAST_SEQ)
	{ // duplicate or conflict
		cLog(lsINFO) << "Transaction is obsolete";
		trans->setStatus(OBSOLETE);
	}
	else if (isTerRetry(r))
	{ // transaction should be held
		cLog(lsDEBUG) << "Transaction should be held: " << r;
		trans->setStatus(HELD);
		theApp->getMasterTransaction().canonicalize(trans, true);
		mLedgerMaster->addHeldTransaction(trans);
	}
	else
	{
		cLog(lsDEBUG) << "Status other than success " << r;
		trans->setStatus(INVALID);
	}

	if (didApply || (mMode != omFULL))
	{
		std::set<uint64> peers;
		if (theApp->getSuppression().swapSet(trans->getID(), peers, SF_RELAYED))
		{
			ripple::TMTransaction tx;
			Serializer s;
			trans->getSTransaction()->add(s);
			tx.set_rawtransaction(&s.getData().front(), s.getLength());
			tx.set_status(ripple::tsCURRENT);
			tx.set_receivetimestamp(getNetworkTimeNC()); // FIXME: This should be when we received it

			PackedMessage::pointer packet = boost::make_shared<PackedMessage>(tx, ripple::mtTRANSACTION);
			theApp->getConnectionPool().relayMessageBut(peers, packet);
		}
	}

	return trans;
}

Transaction::pointer NetworkOPs::findTransactionByID(const uint256& transactionID)
{
	return Transaction::load(transactionID);
}

int NetworkOPs::findTransactionsByDestination(std::list<Transaction::pointer>& txns,
	const RippleAddress& destinationAccount, uint32 startLedgerSeq, uint32 endLedgerSeq, int maxTransactions)
{
	// WRITEME
	return 0;
}

//
// Account functions
//

AccountState::pointer NetworkOPs::getAccountState(Ledger::ref lrLedger, const RippleAddress& accountID)
{
	return lrLedger->getAccountState(accountID);
}

SLE::pointer NetworkOPs::getGenerator(Ledger::ref lrLedger, const uint160& uGeneratorID)
{
	if (!lrLedger)
		return SLE::pointer();
	return lrLedger->getGenerator(uGeneratorID);
}

//
// Directory functions
//

// <-- false : no entrieS
STVector256 NetworkOPs::getDirNodeInfo(
	Ledger::ref			lrLedger,
	const uint256&		uNodeIndex,
	uint64&				uNodePrevious,
	uint64&				uNodeNext)
{
	STVector256			svIndexes;
	SLE::pointer		sleNode		= lrLedger->getDirNode(uNodeIndex);

	if (sleNode)
	{
		cLog(lsDEBUG) << "getDirNodeInfo: node index: " << uNodeIndex.ToString();

		cLog(lsTRACE) << "getDirNodeInfo: first: " << strHex(sleNode->getFieldU64(sfIndexPrevious));
		cLog(lsTRACE) << "getDirNodeInfo:  last: " << strHex(sleNode->getFieldU64(sfIndexNext));

		uNodePrevious	= sleNode->getFieldU64(sfIndexPrevious);
		uNodeNext		= sleNode->getFieldU64(sfIndexNext);
		svIndexes		= sleNode->getFieldV256(sfIndexes);

		cLog(lsTRACE) << "getDirNodeInfo: first: " << strHex(uNodePrevious);
		cLog(lsTRACE) << "getDirNodeInfo:  last: " << strHex(uNodeNext);
	}
	else
	{
		cLog(lsINFO) << "getDirNodeInfo: node index: NOT FOUND: " << uNodeIndex.ToString();

		uNodePrevious	= 0;
		uNodeNext		= 0;
	}

	return svIndexes;
}

#if 0
//
// Nickname functions
//

NicknameState::pointer NetworkOPs::getNicknameState(const uint256& uLedger, const std::string& strNickname)
{
	return mLedgerMaster->getLedgerByHash(uLedger)->getNicknameState(strNickname);
}
#endif

//
// Owner functions
//

Json::Value NetworkOPs::getOwnerInfo(Ledger::pointer lpLedger, const RippleAddress& naAccount)
{
	Json::Value	jvObjects(Json::objectValue);

	uint256				uRootIndex	= lpLedger->getOwnerDirIndex(naAccount.getAccountID());

	SLE::pointer		sleNode		= lpLedger->getDirNode(uRootIndex);

	if (sleNode)
	{
		uint64	uNodeDir;

		do
		{
			STVector256					svIndexes	= sleNode->getFieldV256(sfIndexes);
			const std::vector<uint256>&	vuiIndexes	= svIndexes.peekValue();

			BOOST_FOREACH(const uint256& uDirEntry, vuiIndexes)
			{
				SLE::pointer		sleCur		= lpLedger->getSLEi(uDirEntry);

				switch (sleCur->getType())
				{
					case ltOFFER:
						if (!jvObjects.isMember("offers"))
							jvObjects["offers"]			= Json::Value(Json::arrayValue);

						jvObjects["offers"].append(sleCur->getJson(0));
						break;

					case ltRIPPLE_STATE:
						if (!jvObjects.isMember("ripple_lines"))
							jvObjects["ripple_lines"]	= Json::Value(Json::arrayValue);

						jvObjects["ripple_lines"].append(sleCur->getJson(0));
						break;

					case ltACCOUNT_ROOT:
					case ltDIR_NODE:
					case ltGENERATOR_MAP:
					case ltNICKNAME:
					default:
						assert(false);
						break;
				}
			}

			uNodeDir		= sleNode->getFieldU64(sfIndexNext);
			if (uNodeDir)
			{
				sleNode	= lpLedger->getDirNode(Ledger::getDirNodeIndex(uRootIndex, uNodeDir));
				assert(sleNode);
			}
		} while (uNodeDir);
	}

	return jvObjects;
}

//
// Other
//

void NetworkOPs::setStateTimer()
{
	mNetTimer.expires_from_now(boost::posix_time::milliseconds(LEDGER_GRANULARITY));
	mNetTimer.async_wait(boost::bind(&NetworkOPs::checkState, this, boost::asio::placeholders::error));
}

class ValidationCount
{
public:
	int trustedValidations, nodesUsing;
	uint160 highNodeUsing, highValidation;

	ValidationCount() : trustedValidations(0), nodesUsing(0) { ; }
	bool operator>(const ValidationCount& v)
	{
		if (trustedValidations > v.trustedValidations) return true;
		if (trustedValidations < v.trustedValidations) return false;
		if (trustedValidations == 0)
		{
			if (nodesUsing > v.nodesUsing) return true;
			if (nodesUsing < v.nodesUsing) return false;
			return highNodeUsing > v.highNodeUsing;
		}
		return highValidation > v.highValidation;
	}
};

void NetworkOPs::checkState(const boost::system::error_code& result)
{ // Network state machine

	if ((result == boost::asio::error::operation_aborted) || theConfig.RUN_STANDALONE)
	{
		cLog(lsFATAL) << "Network state timer error: " << result;
		return;
	}

	{
		ScopedLock(theApp->getMasterLock());

		std::vector<Peer::pointer> peerList = theApp->getConnectionPool().getPeerVector();

		// do we have sufficient peers? If not, we are disconnected.
		if (peerList.size() < theConfig.NETWORK_QUORUM)
		{
			if (mMode != omDISCONNECTED)
			{
				setMode(omDISCONNECTED);
				cLog(lsWARNING) << "Node count (" << peerList.size() <<
					") has fallen below quorum (" << theConfig.NETWORK_QUORUM << ").";
			}
			return;
		}
		if (mMode == omDISCONNECTED)
		{
			setMode(omCONNECTED);
			cLog(lsINFO) << "Node count (" << peerList.size() << ") is sufficient.";
		}

		if (!mConsensus)
			tryStartConsensus();

		if (mConsensus)
			mConsensus->timerEntry();
	}

	setStateTimer();
}

void NetworkOPs::tryStartConsensus()
{
	uint256 networkClosed;
	bool ledgerChange = checkLastClosedLedger(theApp->getConnectionPool().getPeerVector(), networkClosed);
	if (networkClosed.isZero())
		return;

	// WRITEME: Unless we are in omFULL and in the process of doing a consensus,
	// we must count how many nodes share our LCL, how many nodes disagree with our LCL,
	// and how many validations our LCL has. We also want to check timing to make sure
	// there shouldn't be a newer LCL. We need this information to do the next three
	// tests.

	if ((mMode == omCONNECTED) && !ledgerChange)
	{ // count number of peers that agree with us and UNL nodes whose validations we have for LCL
		// if the ledger is good enough, go to omTRACKING - TODO
		if (!mNeedNetworkLedger)
			setMode(omTRACKING);
	}

	if ((mMode == omTRACKING) && !ledgerChange )
	{
		// check if the ledger is good enough to go to omFULL
		// Note: Do not go to omFULL if we don't have the previous ledger
		// check if the ledger is bad enough to go to omCONNECTED -- TODO
		if (theApp->getOPs().getNetworkTimeNC() < mLedgerMaster->getCurrentLedger()->getCloseTimeNC())
			setMode(omFULL);
	}

	if (mMode == omFULL)
	{
		// WRITEME
		// check if the ledger is bad enough to go to omTRACKING
	}

	if ((!mConsensus) && (mMode != omDISCONNECTED))
		beginConsensus(networkClosed, mLedgerMaster->getCurrentLedger());
}

bool NetworkOPs::checkLastClosedLedger(const std::vector<Peer::pointer>& peerList, uint256& networkClosed)
{ // Returns true if there's an *abnormal* ledger issue, normal changing in TRACKING mode should return false
	// Do we have sufficient validations for our last closed ledger? Or do sufficient nodes
	// agree? And do we have no better ledger available?
	// If so, we are either tracking or full.

	cLog(lsTRACE) << "NetworkOPs::checkLastClosedLedger";

	Ledger::pointer ourClosed = mLedgerMaster->getClosedLedger();
	if (!ourClosed)
		return false;

	uint256 closedLedger = ourClosed->getHash();
	uint256 prevClosedLedger = ourClosed->getParentHash();
	cLog(lsTRACE) << "OurClosed:  " << closedLedger;
	cLog(lsTRACE) << "PrevClosed: " << prevClosedLedger;

	boost::unordered_map<uint256, ValidationCount> ledgers;
	{
		boost::unordered_map<uint256, currentValidationCount> current =
			theApp->getValidations().getCurrentValidations(closedLedger, prevClosedLedger);
		typedef std::map<uint256, currentValidationCount>::value_type u256_cvc_pair;
		BOOST_FOREACH(const u256_cvc_pair& it, current)
		{
			ValidationCount& vc = ledgers[it.first];
			vc.trustedValidations += it.second.first;
			if (it.second.second > vc.highValidation)
				vc.highValidation = it.second.second;
		}
	}

	ValidationCount& ourVC = ledgers[closedLedger];

	if (mMode >= omTRACKING)
	{
		++ourVC.nodesUsing;
		uint160 ourAddress = theApp->getWallet().getNodePublic().getNodeID();
		if (ourAddress > ourVC.highNodeUsing)
			ourVC.highNodeUsing = ourAddress;
	}

	BOOST_FOREACH(Peer::ref it, peerList)
	{
		if (it && it->isConnected())
		{
			uint256 peerLedger = it->getClosedLedgerHash();
			if (peerLedger.isNonZero())
			{
				ValidationCount& vc = ledgers[peerLedger];
				if ((vc.nodesUsing == 0) || (it->getNodePublic().getNodeID() > vc.highNodeUsing))
					vc.highNodeUsing = it->getNodePublic().getNodeID();
				++vc.nodesUsing;
			}
		}
	}

	ValidationCount bestVC = ledgers[closedLedger];

	// 3) Is there a network ledger we'd like to switch to? If so, do we have it?
	bool switchLedgers = false;
	for (boost::unordered_map<uint256, ValidationCount>::iterator it = ledgers.begin(), end = ledgers.end();
		it != end; ++it)
	{
		cLog(lsDEBUG) << "L: " << it->first << " t=" << it->second.trustedValidations <<
			", n=" << it->second.nodesUsing;

		// Temporary logging to make sure tiebreaking isn't broken
		if (it->second.trustedValidations > 0)
			cLog(lsTRACE) << "  TieBreakTV: " << it->second.highValidation;
		else
			tLog(it->second.nodesUsing > 0, lsTRACE) << "  TieBreakNU: " << it->second.highNodeUsing;

		if (it->second > bestVC)
		{
			bestVC = it->second;
			closedLedger = it->first;
			switchLedgers = true;
		}
	}

	if (switchLedgers && (closedLedger == prevClosedLedger))
	{ // don't switch to our own previous ledger
		cLog(lsINFO) << "We won't switch to our own previous ledger";
		networkClosed = ourClosed->getHash();
		switchLedgers = false;
	}
	else
		networkClosed = closedLedger;

	if (!switchLedgers)
	{
		if (mAcquiringLedger)
		{
			mAcquiringLedger->abort();
			theApp->getMasterLedgerAcquire().dropLedger(mAcquiringLedger->getHash());
			mAcquiringLedger.reset();
		}
		return false;
	}

	cLog(lsWARNING) << "We are not running on the consensus ledger";
	cLog(lsINFO) << "Our LCL: " << ourClosed->getJson(0);
	cLog(lsINFO) << "Net LCL " << closedLedger;
	if ((mMode == omTRACKING) || (mMode == omFULL))
		setMode(omCONNECTED);

	Ledger::pointer consensus = mLedgerMaster->getLedgerByHash(closedLedger);
	if (!consensus)
	{
		cLog(lsINFO) << "Acquiring consensus ledger " << closedLedger;
		if (!mAcquiringLedger || (mAcquiringLedger->getHash() != closedLedger))
			mAcquiringLedger = theApp->getMasterLedgerAcquire().findCreate(closedLedger);
		if (!mAcquiringLedger || mAcquiringLedger->isFailed())
		{
			theApp->getMasterLedgerAcquire().dropLedger(closedLedger);
			cLog(lsERROR) << "Network ledger cannot be acquired";
			return true;
		}
		if (!mAcquiringLedger->isComplete())
		{ // add more peers
			int count = 0;
			BOOST_FOREACH(Peer::ref it, peerList)
			{
				if (it->getClosedLedgerHash() == closedLedger)
				{
					++count;
					mAcquiringLedger->peerHas(it);
				}
			}
			if (!count)
			{ // just ask everyone
				BOOST_FOREACH(Peer::ref it, peerList)
					if (it->isConnected())
						mAcquiringLedger->peerHas(it);
			}
			return true;
		}
		clearNeedNetworkLedger();
		consensus = mAcquiringLedger->getLedger();
	}

	// FIXME: If this rewinds the ledger sequence, or has the same sequence, we should update the status on
	// any stored transactions in the invalidated ledgers.
	switchLastClosedLedger(consensus, false);

	return true;
}

void NetworkOPs::switchLastClosedLedger(Ledger::pointer newLedger, bool duringConsensus)
{ // set the newledger as our last closed ledger -- this is abnormal code

	if (duringConsensus)
		cLog(lsERROR) << "JUMPdc last closed ledger to " << newLedger->getHash();
	else
		cLog(lsERROR) << "JUMP last closed ledger to " << newLedger->getHash();

	clearNeedNetworkLedger();
	newLedger->setClosed();
	Ledger::pointer openLedger = boost::make_shared<Ledger>(false, boost::ref(*newLedger));
	mLedgerMaster->switchLedgers(newLedger, openLedger);

	ripple::TMStatusChange s;
	s.set_newevent(ripple::neSWITCHED_LEDGER);
	s.set_ledgerseq(newLedger->getLedgerSeq());
	s.set_networktime(theApp->getOPs().getNetworkTimeNC());
	uint256 hash = newLedger->getParentHash();
	s.set_ledgerhashprevious(hash.begin(), hash.size());
	hash = newLedger->getHash();
	s.set_ledgerhash(hash.begin(), hash.size());
	PackedMessage::pointer packet = boost::make_shared<PackedMessage>(s, ripple::mtSTATUS_CHANGE);
	theApp->getConnectionPool().relayMessage(NULL, packet);
}

int NetworkOPs::beginConsensus(const uint256& networkClosed, Ledger::pointer closingLedger)
{
	cLog(lsINFO) << "Consensus time for ledger " << closingLedger->getLedgerSeq();
	cLog(lsINFO) << " LCL is " << closingLedger->getParentHash();

	Ledger::pointer prevLedger = mLedgerMaster->getLedgerByHash(closingLedger->getParentHash());
	if (!prevLedger)
	{ // this shouldn't happen unless we jump ledgers
		if (mMode == omFULL)
		{
			cLog(lsWARNING) << "Don't have LCL, going to tracking";
			setMode(omTRACKING);
		}
		return 3;
	}
	assert(prevLedger->getHash() == closingLedger->getParentHash());
	assert(closingLedger->getParentHash() == mLedgerMaster->getClosedLedger()->getHash());

	// Create a consensus object to get consensus on this ledger
	assert(!mConsensus);
	prevLedger->setImmutable();
	mConsensus = boost::make_shared<LedgerConsensus>(
		networkClosed, prevLedger, mLedgerMaster->getCurrentLedger()->getCloseTimeNC());

	cLog(lsDEBUG) << "Initiating consensus engine";
	return mConsensus->startup();
}

bool NetworkOPs::haveConsensusObject()
{
	if (mConsensus)
		return true;

	if ((mMode == omFULL) || (mMode == omTRACKING))
	{
		tryStartConsensus();
	}
	else
	{ // we need to get into the consensus process
		uint256 networkClosed;
		std::vector<Peer::pointer> peerList = theApp->getConnectionPool().getPeerVector();
		bool ledgerChange = checkLastClosedLedger(peerList, networkClosed);
		if (!ledgerChange)
		{
			cLog(lsINFO) << "Beginning consensus due to peer action";
			beginConsensus(networkClosed, mLedgerMaster->getCurrentLedger());
		}
	}
	return mConsensus;
}

uint256 NetworkOPs::getConsensusLCL()
{
	if (!haveConsensusObject())
		return uint256();
	return mConsensus->getLCL();
}

void NetworkOPs::processTrustedProposal(LedgerProposal::pointer proposal,
	boost::shared_ptr<ripple::TMProposeSet> set, RippleAddress nodePublic, uint256 checkLedger, bool sigGood)
{
	boost::recursive_mutex::scoped_lock sl(theApp->getMasterLock());

	bool relay = true;

	if (!haveConsensusObject())
	{
		cLog(lsINFO) << "Received proposal outside consensus window";
		if (mMode == omFULL)
			relay = false;
	}
	else
	{
		storeProposal(proposal, nodePublic);

		uint256 consensusLCL = mConsensus->getLCL();

		if (!set->has_previousledger() && (checkLedger != consensusLCL))
		{
			cLog(lsWARNING) << "Have to re-check proposal signature due to consensus view change";
			assert(proposal->hasSignature());
			proposal->setPrevLedger(consensusLCL);
			if (proposal->checkSign())
				sigGood = true;
		}

		if (sigGood && (consensusLCL == proposal->getPrevLedger()))
		{
			relay = mConsensus->peerPosition(proposal);
			cLog(lsTRACE) << "Proposal processing finished, relay=" << relay;
		}
	}

	if (relay)
	{
		std::set<uint64> peers;
		theApp->getSuppression().swapSet(proposal->getSuppression(), peers, SF_RELAYED);
		PackedMessage::pointer message = boost::make_shared<PackedMessage>(*set, ripple::mtPROPOSE_LEDGER);
		theApp->getConnectionPool().relayMessageBut(peers, message);
	}
	else
		cLog(lsINFO) << "Not relaying trusted proposal";
}

SHAMap::pointer NetworkOPs::getTXMap(const uint256& hash)
{
	std::map<uint256, std::pair<int, SHAMap::pointer> >::iterator it = mRecentPositions.find(hash);
	if (it != mRecentPositions.end())
		return it->second.second;
	if (!haveConsensusObject())
		return SHAMap::pointer();
	return mConsensus->getTransactionTree(hash, false);
}

void NetworkOPs::takePosition(int seq, SHAMap::ref position)
{
	mRecentPositions[position->getHash()] = std::make_pair(seq, position);
	if (mRecentPositions.size() > 4)
	{
		std::map<uint256, std::pair<int, SHAMap::pointer> >::iterator it = mRecentPositions.begin();
		while (it != mRecentPositions.end())
		{
			if (it->second.first < (seq - 2))
			{
				mRecentPositions.erase(it);
				return;
			}
			++it;
		}
	}
}

SMAddNode NetworkOPs::gotTXData(const boost::shared_ptr<Peer>& peer, const uint256& hash,
	const std::list<SHAMapNode>& nodeIDs, const std::list< std::vector<unsigned char> >& nodeData)
{
	if (!haveConsensusObject())
	{
		cLog(lsWARNING) << "Got TX data with no consensus object";
		return SMAddNode();
	}
	return mConsensus->peerGaveNodes(peer, hash, nodeIDs, nodeData);
}

bool NetworkOPs::hasTXSet(const boost::shared_ptr<Peer>& peer, const uint256& set, ripple::TxSetStatus status)
{
	if (!haveConsensusObject())
	{
		cLog(lsINFO) << "Peer has TX set, not during consensus";
		return false;
	}
	return mConsensus->peerHasSet(peer, set, status);
}

void NetworkOPs::mapComplete(const uint256& hash, SHAMap::ref map)
{
	if (haveConsensusObject())
		mConsensus->mapComplete(hash, map, true);
}

void NetworkOPs::endConsensus(bool correctLCL)
{
	uint256 deadLedger = mLedgerMaster->getClosedLedger()->getParentHash();
	std::vector<Peer::pointer> peerList = theApp->getConnectionPool().getPeerVector();
	BOOST_FOREACH(Peer::ref it, peerList)
		if (it && (it->getClosedLedgerHash() == deadLedger))
		{
			cLog(lsTRACE) << "Killing obsolete peer status";
			it->cycleStatus();
		}
	mConsensus = boost::shared_ptr<LedgerConsensus>();
}

void NetworkOPs::consensusViewChange()
{
	if ((mMode == omFULL) || (mMode == omTRACKING))
		setMode(omCONNECTED);
}

void NetworkOPs::pubServer()
{
	boost::recursive_mutex::scoped_lock	sl(mMonitorLock);

	if (!mSubServer.empty())
	{
		Json::Value jvObj(Json::objectValue);

		jvObj["type"]			= "serverStatus";
		jvObj["server_status"]	= strOperatingMode();
		jvObj["load_base"]		= (mLastLoadBase = theApp->getFeeTrack().getLoadBase());
		jvObj["load_factor"]	= (mLastLoadFactor = theApp->getFeeTrack().getLoadFactor());

		NetworkOPs::subMapType::const_iterator it = mSubServer.begin();
		while (it != mSubServer.end())
		{
			InfoSub::pointer p = it->second.lock();
			if (p)
			{
				p->send(jvObj, true);
				++it;
			}
			else
				it = mSubServer.erase(it);
		}

	}
}

void NetworkOPs::setMode(OperatingMode om)
{
	if (mMode == om) return;

	if ((om >= omCONNECTED) && (mMode == omDISCONNECTED))
		mConnectTime = boost::posix_time::second_clock::universal_time();

	mMode = om;

	Log((om < mMode) ? lsWARNING : lsINFO) << "STATE->" << strOperatingMode();
	pubServer();
}


std::string
	NetworkOPs::transactionsSQL(std::string selection, const RippleAddress& account, int32 minLedger, int32 maxLedger, bool descending, uint32 offset, uint32 limit, bool binary, bool bAdmin)
{
	uint32 NONBINARY_PAGE_LENGTH = 200;
	uint32 BINARY_PAGE_LENGTH = 500;
	uint32 numberOfResults = limit;
	if (limit == 0) {numberOfResults = std::numeric_limits<uint32>::max();}
	if (!bAdmin) {
		if (numberOfResults < (binary ? BINARY_PAGE_LENGTH : NONBINARY_PAGE_LENGTH)) {
			numberOfResults = (binary ? BINARY_PAGE_LENGTH : NONBINARY_PAGE_LENGTH);
		}
	}
	// How to get only validated ledgers?

	std::string maxClause = "";
	std::string minClause = "";
	if (maxLedger != -1) {
		maxClause = boost::str(boost::format("AND AccountTransactions.LedgerSeq <= '%u'") % maxLedger);
	}
	if (minLedger != -1) {
		minClause = boost::str(boost::format("AND AccountTransactions.LedgerSeq >= '%u'") % minLedger);
	}

	std::string sql =
		boost::str(boost::format("SELECT %s FROM "
		"AccountTransactions INNER JOIN Transactions ON Transactions.TransID = AccountTransactions.TransID "
		"WHERE Account = '%s' %s %s "
		"ORDER BY AccountTransactions.LedgerSeq %sSC, AccountTransactions.TransID %sSC LIMIT %u, %u;")
		% selection
		% account.humanAccountID()
		% maxClause
		% minClause
		% (descending ? "DE" : "A")
		% (descending ? "DE" : "A")
		% boost::lexical_cast<std::string>(offset)
		% boost::lexical_cast<std::string>(numberOfResults) 
		);
	std::cout << "SQL QUERY! " << sql;
	return sql;
}

std::vector< std::pair<Transaction::pointer, TransactionMetaSet::pointer> >
	NetworkOPs::getAccountTxs(const RippleAddress& account, int32 minLedger, int32 maxLedger, bool descending, uint32 offset, uint32 limit, bool bAdmin)
{ // can be called with no locks
	std::vector< std::pair<Transaction::pointer, TransactionMetaSet::pointer> > ret;

<<<<<<< HEAD
	std::string sql =
		boost::str(boost::format("SELECT AccountTransactions.LedgerSeq,Status,RawTxn,TxnMeta FROM "
			"AccountTransactions INNER JOIN Transactions ON Transactions.TransID = AccountTransactions.TransID "
			"WHERE Account = '%s' AND AccountTransactions.LedgerSeq <= '%u' AND AccountTransactions.LedgerSeq >= '%u' "
			"ORDER BY AccountTransactions.LedgerSeq DESC, AccountTransactions.TransID DESC%s;")
			% account.humanAccountID() % maxLedger % minLedger % (bAdmin ? "" : " LIMIT 200"));
=======
	std::string sql = NetworkOPs::transactionsSQL("AccountTransactions.LedgerSeq,Status,RawTxn,TxnMeta", account, minLedger, maxLedger, descending, offset, limit, false, bAdmin);
>>>>>>> c5f82da4

	{
		Database* db = theApp->getTxnDB()->getDB();
		ScopedLock sl(theApp->getTxnDB()->getDBLock());

		SQL_FOREACH(db, sql)
		{
			Transaction::pointer txn=Transaction::transactionFromSQL(db,false);

			Serializer rawMeta;
			int metaSize = 2048;
			rawMeta.resize(metaSize);
			metaSize = db->getBinary("TxnMeta", &*rawMeta.begin(), rawMeta.getLength());
			if (metaSize > rawMeta.getLength())
			{
				rawMeta.resize(metaSize);
				db->getBinary("TxnMeta", &*rawMeta.begin(), rawMeta.getLength());
			}else rawMeta.resize(metaSize);

			TransactionMetaSet::pointer meta= boost::make_shared<TransactionMetaSet>(txn->getID(), txn->getLedger(), rawMeta.getData());
			ret.push_back(std::pair<Transaction::pointer, TransactionMetaSet::pointer>(txn,meta));
		}
	}

	return ret;
}

std::vector<NetworkOPs::txnMetaLedgerType> NetworkOPs::getAccountTxsB(
	const RippleAddress& account, int32 minLedger, int32 maxLedger, bool descending, uint32 offset, uint32 limit, bool bAdmin)
{ // can be called with no locks
	std::vector< txnMetaLedgerType> ret;

<<<<<<< HEAD
	std::string sql = str(boost::format("SELECT AccountTransactions.LedgerSeq,Status,RawTxn,TxnMeta FROM "
			"AccountTransactions INNER JOIN Transactions ON Transactions.TransID = AccountTransactions.TransID "
			"WHERE Account = '%s' AND AccountTransactions.LedgerSeq <= '%u' AND AccountTransactions.LedgerSeq >= '%u' "
			"ORDER BY AccountTransactions.LedgerSeq DESC, AccountTransactions.TransID DESC%s;")
			% account.humanAccountID() % maxLedger	% minLedger % (bAdmin ? "" : " LIMIT 500"));
=======

	std::string sql = NetworkOPs::transactionsSQL("AccountTransactions.LedgerSeq,Status,RawTxn,TxnMeta", account, minLedger, maxLedger, descending, offset, limit, true/*binary*/, bAdmin);

>>>>>>> c5f82da4

	{
		Database* db = theApp->getTxnDB()->getDB();
		ScopedLock sl(theApp->getTxnDB()->getDBLock());

		SQL_FOREACH(db, sql)
		{
			int txnSize = 2048;
			std::vector<unsigned char> rawTxn(txnSize);
			txnSize = db->getBinary("RawTxn", &rawTxn[0], rawTxn.size());
			if (txnSize > rawTxn.size())
			{
				rawTxn.resize(txnSize);
				db->getBinary("RawTxn", &*rawTxn.begin(), rawTxn.size());
			}
			else
				rawTxn.resize(txnSize);

			int metaSize = 2048;
			std::vector<unsigned char> rawMeta(2048);
			metaSize = db->getBinary("TxnMeta", &rawMeta[0], rawMeta.size());
			if (metaSize > rawMeta.size())
			{
				rawMeta.resize(metaSize);
				db->getBinary("TxnMeta", &*rawMeta.begin(), rawMeta.size());
			}
			else
				rawMeta.resize(metaSize);

			ret.push_back(boost::make_tuple(strHex(rawTxn), strHex(rawMeta), db->getInt("LedgerSeq")));
		}
	}

	return ret;
}




uint32
	NetworkOPs::countAccountTxs(const RippleAddress& account, int32 minLedger, int32 maxLedger, uint32 offset)
{ // can be called with no locks
	uint32 ret = 0;
	std::string sql = NetworkOPs::transactionsSQL("COUNT(1) AS 'TransactionCount'", account, minLedger, maxLedger, false, offset, 0, true, true);

	
	Database* db = theApp->getTxnDB()->getDB();
	ScopedLock sl(theApp->getTxnDB()->getDBLock());
	SQL_FOREACH(db, sql)
	{
		ret = db->getInt("TransactionCount");
	}

	return ret;
}


std::vector<RippleAddress>
	NetworkOPs::getLedgerAffectedAccounts(uint32 ledgerSeq)
{
	std::vector<RippleAddress> accounts;
	std::string sql = str(boost::format
		("SELECT DISTINCT Account FROM AccountTransactions INDEXED BY AcctLgrIndex WHERE LedgerSeq = '%u';")
			 % ledgerSeq);
	RippleAddress acct;
	{
		Database* db = theApp->getTxnDB()->getDB();
		ScopedLock sl(theApp->getTxnDB()->getDBLock());
		SQL_FOREACH(db, sql)
		{
			if (acct.setAccountID(db->getStrBinary("Account")))
				accounts.push_back(acct);
		}
	}
	return accounts;
}

bool NetworkOPs::recvValidation(SerializedValidation::ref val, const std::string& source)
{
	cLog(lsDEBUG) << "recvValidation " << val->getLedgerHash() << " from " << source;
	return theApp->getValidations().addValidation(val, source);
}

Json::Value NetworkOPs::getConsensusInfo()
{
	if (mConsensus)
		return mConsensus->getJson(true);

	Json::Value info = Json::objectValue;
	info["consensus"] = "none";
	return info;
}

Json::Value NetworkOPs::getServerInfo(bool human, bool admin)
{
	Json::Value info = Json::objectValue;

	if (theConfig.TESTNET)
		info["testnet"]		= theConfig.TESTNET;

	info["server_state"] = strOperatingMode();

	if (mNeedNetworkLedger)
		info["network_ledger"] = "waiting";

	info["validation_quorum"] = mLedgerMaster->getMinValidations();

	if (admin)
	{
		if (theConfig.VALIDATION_PUB.isValid())
			info["pubkey_validator"] = theConfig.VALIDATION_PUB.humanNodePublic();
		else
			info["pubkey_validator"] = "none";
	}
	info["pubkey_node"] = theApp->getWallet().getNodePublic().humanNodePublic();


	info["complete_ledgers"] = theApp->getLedgerMaster().getCompleteLedgers();
	info["peers"] = theApp->getConnectionPool().getPeerCount();

	Json::Value lastClose = Json::objectValue;
	lastClose["proposers"] = theApp->getOPs().getPreviousProposers();
	if (human)
		lastClose["converge_time_s"] = static_cast<double>(theApp->getOPs().getPreviousConvergeTime()) / 1000.0;
	else
		lastClose["converge_time"] = Json::Int(theApp->getOPs().getPreviousConvergeTime());
	info["last_close"] = lastClose;

//	if (mConsensus)
//		info["consensus"] = mConsensus->getJson();

	if (admin)
		info["load"] = theApp->getJobQueue().getJson();

	if (!human)
	{
		info["load_base"] = theApp->getFeeTrack().getLoadBase();
		info["load_factor"] = theApp->getFeeTrack().getLoadFactor();
	}
	else
		info["load_factor"] =
			static_cast<double>(theApp->getFeeTrack().getLoadFactor()) / theApp->getFeeTrack().getLoadBase();

	bool valid = false;
	Ledger::pointer lpClosed	= getValidatedLedger();
	if (lpClosed)
		valid = true;
	else
		lpClosed				= getClosedLedger();

	if (lpClosed)
	{
		uint64 baseFee = lpClosed->getBaseFee();
		uint64 baseRef = lpClosed->getReferenceFeeUnits();
		Json::Value l(Json::objectValue);
		l["seq"]				= Json::UInt(lpClosed->getLedgerSeq());
		l["hash"]				= lpClosed->getHash().GetHex();
		l["validated"]			= valid;
		if (!human)
		{
			l["base_fee"]		= Json::Value::UInt(baseFee);
			l["reserve_base"]	= Json::Value::UInt(lpClosed->getReserve(0));
			l["reserve_inc"]	= Json::Value::UInt(lpClosed->getReserveInc());
			l["close_time"]		= Json::Value::UInt(lpClosed->getCloseTimeNC());
		}
		else
		{
			l["base_fee_xrp"]		= static_cast<double>(baseFee) / SYSTEM_CURRENCY_PARTS;
			l["reserve_base_xrp"]	=
				static_cast<double>(Json::UInt(lpClosed->getReserve(0) * baseFee / baseRef)) / SYSTEM_CURRENCY_PARTS;
			l["reserve_inc_xrp"]	=
				static_cast<double>(Json::UInt(lpClosed->getReserveInc() * baseFee / baseRef)) / SYSTEM_CURRENCY_PARTS;

			uint32 closeTime = getCloseTimeNC();
			uint32 lCloseTime = lpClosed->getCloseTimeNC();

			if (lCloseTime <= closeTime)
			{
				uint32 age = closeTime - lCloseTime;
				if (age < 1000000)
					l["age"]			= Json::UInt(age);
			}
		}
		info["closed_ledger"] = l;
	}

	return info;
}

//
// Monitoring: publisher side
//

Json::Value NetworkOPs::pubBootstrapAccountInfo(Ledger::ref lpAccepted, const RippleAddress& naAccountID)
{
	Json::Value			jvObj(Json::objectValue);

	jvObj["type"]			= "accountInfoBootstrap";
	jvObj["account"]		= naAccountID.humanAccountID();
	jvObj["owner"]			= getOwnerInfo(lpAccepted, naAccountID);
	jvObj["ledger_index"]	= lpAccepted->getLedgerSeq();
	jvObj["ledger_hash"]	= lpAccepted->getHash().ToString();
	jvObj["ledger_time"]	= Json::Value::UInt(utFromSeconds(lpAccepted->getCloseTimeNC()));

	return jvObj;
}

void NetworkOPs::pubProposedTransaction(Ledger::ref lpCurrent, SerializedTransaction::ref stTxn, TER terResult)
{
	Json::Value	jvObj	= transJson(*stTxn, terResult, false, lpCurrent);

	{
		boost::recursive_mutex::scoped_lock	sl(mMonitorLock);
		NetworkOPs::subMapType::const_iterator it = mSubRTTransactions.begin();
		while (it != mSubRTTransactions.end())
		{
			InfoSub::pointer p = it->second.lock();
			if (p)
			{
				p->send(jvObj, true);
				++it;
			}
			else
				it = mSubRTTransactions.erase(it);
		}
	}
	ALTransaction alt(stTxn, terResult);
	cLog(lsTRACE) << "pubProposed: " << alt.getJson(0);
	pubAccountTransaction(lpCurrent, ALTransaction(stTxn, terResult), false);
}

void NetworkOPs::pubLedger(Ledger::ref accepted)
{
	// Ledgers are published only when they acquire sufficient validations
	// Holes are filled across connection loss or other catastrophe

	AcceptedLedger::pointer alpAccepted = AcceptedLedger::makeAcceptedLedger(accepted);
	Ledger::ref lpAccepted = alpAccepted->getLedger();

	{
		boost::recursive_mutex::scoped_lock	sl(mMonitorLock);

		if (!mSubLedger.empty())
		{
			Json::Value	jvObj(Json::objectValue);

			jvObj["type"]			= "ledgerClosed";
			jvObj["ledger_index"]	= lpAccepted->getLedgerSeq();
			jvObj["ledger_hash"]	= lpAccepted->getHash().ToString();
			jvObj["ledger_time"]	= Json::Value::UInt(lpAccepted->getCloseTimeNC());

			jvObj["fee_ref"]		= Json::UInt(lpAccepted->getReferenceFeeUnits());
			jvObj["fee_base"]		= Json::UInt(lpAccepted->getBaseFee());
			jvObj["reserve_base"]	= Json::UInt(lpAccepted->getReserve(0));
			jvObj["reserve_inc"]	= Json::UInt(lpAccepted->getReserveInc());

			jvObj["txn_count"]		= Json::UInt(alpAccepted->getTxnCount());

			if ((mMode == omFULL) || (mMode == omTRACKING))
				jvObj["validated_ledgers"]	= theApp->getLedgerMaster().getCompleteLedgers();

			NetworkOPs::subMapType::const_iterator it = mSubLedger.begin();
			while (it != mSubLedger.end())
			{
				InfoSub::pointer p = it->second.lock();
				if (p)
				{
					p->send(jvObj, true);
					++it;
				}
				else
					it = mSubLedger.erase(it);
			}
		}
	}

	// Don't lock since pubAcceptedTransaction is locking.
	if (!mSubTransactions.empty() || !mSubRTTransactions.empty() || !mSubAccount.empty() || !mSubRTAccount.empty())
	{
		BOOST_FOREACH(const AcceptedLedger::value_type& vt, alpAccepted->getMap())
		{
			cLog(lsTRACE) << "pubAccepted: " << vt.second.getJson(0);
			pubValidatedTransaction(lpAccepted, vt.second);
		}
	}
}

void NetworkOPs::reportFeeChange()
{
	if ((theApp->getFeeTrack().getLoadBase() == mLastLoadBase) &&
			(theApp->getFeeTrack().getLoadFactor() == mLastLoadFactor))
		return;

	theApp->getJobQueue().addJob(jtCLIENT, "reportFeeChange->pubServer", BIND_TYPE(&NetworkOPs::pubServer, this));
}

Json::Value NetworkOPs::transJson(const SerializedTransaction& stTxn, TER terResult, bool bValidated,
	Ledger::ref lpCurrent)
{ // This routine should only be used to publish accepted or validated transactions
	Json::Value	jvObj(Json::objectValue);
	std::string	sToken;
	std::string	sHuman;

	transResultInfo(terResult, sToken, sHuman);

	jvObj["type"]			= "transaction";
	jvObj["transaction"]	= stTxn.getJson(0);
	if (bValidated) {
		jvObj["ledger_index"]			= lpCurrent->getLedgerSeq();
		jvObj["ledger_hash"]			= lpCurrent->getHash().ToString();
		jvObj["transaction"]["date"]	= lpCurrent->getCloseTimeNC();
		jvObj["validated"]				= true;
	}
	else
	{
		jvObj["validated"]				= false;
		jvObj["ledger_current_index"]	= lpCurrent->getLedgerSeq();
	}
	jvObj["status"]					= bValidated ? "closed" : "proposed";
	jvObj["engine_result"]			= sToken;
	jvObj["engine_result_code"]		= terResult;
	jvObj["engine_result_message"]	= sHuman;

	return jvObj;
}

void NetworkOPs::pubValidatedTransaction(Ledger::ref alAccepted, const ALTransaction& alTx)
{
	Json::Value	jvObj	= transJson(*alTx.getTxn(), alTx.getResult(), true, alAccepted);
	jvObj["meta"] = alTx.getMeta()->getJson(0);

	{
		boost::recursive_mutex::scoped_lock	sl(mMonitorLock);

		NetworkOPs::subMapType::const_iterator it = mSubTransactions.begin();
		while (it != mSubTransactions.end())
		{
			InfoSub::pointer p = it->second.lock();
			if (p)
			{
				p->send(jvObj, true);
				++it;
			}
			else
				it = mSubTransactions.erase(it);
		}

		it = mSubRTTransactions.begin();
		while (it != mSubRTTransactions.end())
		{
			InfoSub::pointer p = it->second.lock();
			if (p)
			{
				p->send(jvObj, true);
				++it;
			}
			else
				it = mSubRTTransactions.erase(it);
		}
	}
	theApp->getOrderBookDB().processTxn(alAccepted, alTx, jvObj);
	pubAccountTransaction(alAccepted, alTx, true);
}

void NetworkOPs::pubAccountTransaction(Ledger::ref lpCurrent, const ALTransaction& alTx, bool bAccepted)
{
	boost::unordered_set<InfoSub::pointer>	notify;
	int								iProposed	= 0;
	int								iAccepted	= 0;

	{
		boost::recursive_mutex::scoped_lock	sl(mMonitorLock);

		if (!bAccepted && mSubRTAccount.empty()) return;

		if (!mSubAccount.empty() || (!mSubRTAccount.empty()) )
		{
			BOOST_FOREACH(const RippleAddress& affectedAccount, alTx.getAffected())
			{
				subInfoMapIterator	simiIt	= mSubRTAccount.find(affectedAccount.getAccountID());

				if (simiIt != mSubRTAccount.end())
				{
					NetworkOPs::subMapType::const_iterator it = simiIt->second.begin();
					while (it != simiIt->second.end())
					{
						InfoSub::pointer p = it->second.lock();
						if (p)
						{
							notify.insert(p);
							++it;
							++iProposed;
						}
						else
							it = simiIt->second.erase(it);
					}
				}

				if (bAccepted)
				{
					simiIt	= mSubAccount.find(affectedAccount.getAccountID());

					if (simiIt != mSubAccount.end())
					{
						NetworkOPs::subMapType::const_iterator it = simiIt->second.begin();
						while (it != simiIt->second.end())
						{
							InfoSub::pointer p = it->second.lock();
							if (p)
							{
								notify.insert(p);
								++it;
								++iAccepted;
							}
							else
								it = simiIt->second.erase(it);
						}
					}
				}
			}
		}
	}
	cLog(lsINFO) << boost::str(boost::format("pubAccountTransaction: iProposed=%d iAccepted=%d") % iProposed % iAccepted);

	if (!notify.empty())
	{
		Json::Value	jvObj	= transJson(*alTx.getTxn(), alTx.getResult(), bAccepted, lpCurrent);

		if (alTx.isApplied())
			jvObj["meta"] = alTx.getMeta()->getJson(0);

		BOOST_FOREACH(InfoSub::ref isrListener, notify)
		{
			isrListener->send(jvObj, true);
		}
	}
}

//
// Monitoring
//

void NetworkOPs::subAccount(InfoSub::ref isrListener, const boost::unordered_set<RippleAddress>& vnaAccountIDs, uint32 uLedgerIndex, bool rt)
{
	subInfoMapType& subMap = rt ? mSubRTAccount : mSubAccount;

	// For the connection, monitor each account.
	BOOST_FOREACH(const RippleAddress& naAccountID, vnaAccountIDs)
	{
		cLog(lsTRACE) << boost::str(boost::format("subAccount: account: %d") % naAccountID.humanAccountID());

		isrListener->insertSubAccountInfo(naAccountID, uLedgerIndex);
	}

	boost::recursive_mutex::scoped_lock	sl(mMonitorLock);

	BOOST_FOREACH(const RippleAddress& naAccountID, vnaAccountIDs)
	{
		subInfoMapType::iterator	simIterator	= subMap.find(naAccountID.getAccountID());
		if (simIterator == subMap.end())
		{
			// Not found, note that account has a new single listner.
			subMapType	usisElement;
			usisElement[isrListener->getSeq()] = isrListener;
			subMap.insert(simIterator, make_pair(naAccountID.getAccountID(), usisElement));
		}
		else
		{
			// Found, note that the account has another listener.
			simIterator->second[isrListener->getSeq()] = isrListener;
		}
	}
}

void NetworkOPs::unsubAccount(uint64 uSeq, const boost::unordered_set<RippleAddress>& vnaAccountIDs, bool rt)
{
	subInfoMapType& subMap = rt ? mSubRTAccount : mSubAccount;

	// For the connection, unmonitor each account.
	// FIXME: Don't we need to unsub?
	// BOOST_FOREACH(const RippleAddress& naAccountID, vnaAccountIDs)
	// {
	//	isrListener->deleteSubAccountInfo(naAccountID);
	// }

	boost::recursive_mutex::scoped_lock	sl(mMonitorLock);

	BOOST_FOREACH(const RippleAddress& naAccountID, vnaAccountIDs)
	{
		subInfoMapType::iterator	simIterator	= subMap.find(naAccountID.getAccountID());


		if (simIterator == mSubAccount.end())
		{
			// Not found.  Done.
			nothing();
		}
		else
		{
			// Found
			simIterator->second.erase(uSeq);

			if (simIterator->second.empty())
			{
				// Don't need hash entry.
				subMap.erase(simIterator);
			}
		}
	}
}

bool NetworkOPs::subBook(InfoSub::ref isrListener, const uint160& currencyPays, const uint160& currencyGets,
	const uint160& issuerPays, const uint160& issuerGets)
{
	BookListeners::pointer listeners =
		theApp->getOrderBookDB().makeBookListeners(currencyPays, currencyGets, issuerPays, issuerGets);
	if (listeners)
		listeners->addSubscriber(isrListener);
	return true;
}

bool NetworkOPs::unsubBook(uint64 uSeq,
	const uint160& currencyPays, const uint160& currencyGets, const uint160& issuerPays, const uint160& issuerGets)
{
	BookListeners::pointer listeners =
		theApp->getOrderBookDB().getBookListeners(currencyPays, currencyGets, issuerPays, issuerGets);
	if (listeners)
		listeners->removeSubscriber(uSeq);
	return true;
}

void NetworkOPs::newLCL(int proposers, int convergeTime, const uint256& ledgerHash)
{
	assert(convergeTime);
	mLastCloseProposers = proposers;
	mLastCloseConvergeTime = convergeTime;
	mLastCloseHash = ledgerHash;
}

uint32 NetworkOPs::acceptLedger()
{ // accept the current transaction tree, return the new ledger's sequence
	beginConsensus(mLedgerMaster->getClosedLedger()->getHash(), mLedgerMaster->getCurrentLedger());
	mConsensus->simulate();
	return mLedgerMaster->getCurrentLedger()->getLedgerSeq();
}

void NetworkOPs::storeProposal(LedgerProposal::ref proposal, const RippleAddress& peerPublic)
{
	std::list<LedgerProposal::pointer>& props = mStoredProposals[peerPublic.getNodeID()];
	if (props.size() >= (unsigned)(mLastCloseProposers + 10))
		props.pop_front();
	props.push_back(proposal);
}

InfoSub::~InfoSub()
{
	NetworkOPs& ops = theApp->getOPs();
	ops.unsubTransactions(mSeq);
	ops.unsubRTTransactions(mSeq);
	ops.unsubLedger(mSeq);
	ops.unsubServer(mSeq);
	ops.unsubAccount(mSeq, mSubAccountInfo, true);
	ops.unsubAccount(mSeq, mSubAccountInfo, false);
}

#if 0
void NetworkOPs::subAccountChanges(InfoSub* isrListener, const uint256 uLedgerHash)
{
}

void NetworkOPs::unsubAccountChanges(InfoSub* isrListener)
{
}
#endif

// <-- bool: true=added, false=already there
bool NetworkOPs::subLedger(InfoSub::ref isrListener, Json::Value& jvResult)
{
	Ledger::pointer lpClosed	= getValidatedLedger();
	if (lpClosed)
	{
		jvResult["ledger_index"]	= lpClosed->getLedgerSeq();
		jvResult["ledger_hash"]		= lpClosed->getHash().ToString();
		jvResult["ledger_time"]		= Json::Value::UInt(lpClosed->getCloseTimeNC());

		jvResult["fee_ref"]			= Json::UInt(lpClosed->getReferenceFeeUnits());
		jvResult["fee_base"]		= Json::UInt(lpClosed->getBaseFee());
		jvResult["reserve_base"]	= Json::UInt(lpClosed->getReserve(0));
		jvResult["reserve_inc"]		= Json::UInt(lpClosed->getReserveInc());
	}

	if (((mMode == omFULL) || (mMode == omTRACKING)) && !isNeedNetworkLedger())
		jvResult["validated_ledgers"]	= theApp->getLedgerMaster().getCompleteLedgers();

	boost::recursive_mutex::scoped_lock	sl(mMonitorLock);
	return mSubLedger.emplace(isrListener->getSeq(), isrListener).second;
}

// <-- bool: true=erased, false=was not there
bool NetworkOPs::unsubLedger(uint64 uSeq)
{
	boost::recursive_mutex::scoped_lock	sl(mMonitorLock);
	return !!mSubLedger.erase(uSeq);
}

// <-- bool: true=added, false=already there
bool NetworkOPs::subServer(InfoSub::ref isrListener, Json::Value& jvResult)
{
	uint256			uRandom;

	if (theConfig.RUN_STANDALONE)
		jvResult["stand_alone"]	= theConfig.RUN_STANDALONE;

	if (theConfig.TESTNET)
		jvResult["testnet"]		= theConfig.TESTNET;

	getRand(uRandom.begin(), uRandom.size());
	jvResult["random"]			= uRandom.ToString();
	jvResult["server_status"]	= strOperatingMode();
	jvResult["load_base"]		= theApp->getFeeTrack().getLoadBase();
	jvResult["load_factor"]		= theApp->getFeeTrack().getLoadFactor();

	boost::recursive_mutex::scoped_lock	sl(mMonitorLock);
	return mSubServer.emplace(isrListener->getSeq(), isrListener).second;
}

// <-- bool: true=erased, false=was not there
bool NetworkOPs::unsubServer(uint64 uSeq)
{
	boost::recursive_mutex::scoped_lock	sl(mMonitorLock);
	return !!mSubServer.erase(uSeq);
}

// <-- bool: true=added, false=already there
bool NetworkOPs::subTransactions(InfoSub::ref isrListener)
{
	boost::recursive_mutex::scoped_lock	sl(mMonitorLock);
	return mSubTransactions.emplace(isrListener->getSeq(), isrListener).second;
}

// <-- bool: true=erased, false=was not there
bool NetworkOPs::unsubTransactions(uint64 uSeq)
{
	boost::recursive_mutex::scoped_lock	sl(mMonitorLock);
	return !!mSubTransactions.erase(uSeq);
}

// <-- bool: true=added, false=already there
bool NetworkOPs::subRTTransactions(InfoSub::ref isrListener)
{
	boost::recursive_mutex::scoped_lock	sl(mMonitorLock);
	return mSubTransactions.emplace(isrListener->getSeq(), isrListener).second;
}

// <-- bool: true=erased, false=was not there
bool NetworkOPs::unsubRTTransactions(uint64 uSeq)
{
	boost::recursive_mutex::scoped_lock	sl(mMonitorLock);
	return !!mSubTransactions.erase(uSeq);
}

InfoSub::pointer NetworkOPs::findRpcSub(const std::string& strUrl)
{
	boost::recursive_mutex::scoped_lock	sl(mMonitorLock);

	subRpcMapType::iterator	it = mRpcSubMap.find(strUrl);
	if (it != mRpcSubMap.end())
		return it->second;
	return InfoSub::pointer();
}

InfoSub::pointer NetworkOPs::addRpcSub(const std::string& strUrl, InfoSub::ref rspEntry)
{
	boost::recursive_mutex::scoped_lock	sl(mMonitorLock);

	mRpcSubMap.emplace(strUrl, rspEntry);

	return rspEntry;
}

// FIXME : support iLimit.
void NetworkOPs::getBookPage(Ledger::pointer lpLedger, const uint160& uTakerPaysCurrencyID, const uint160& uTakerPaysIssuerID, const uint160& uTakerGetsCurrencyID, const uint160& uTakerGetsIssuerID, const uint160& uTakerID, const bool bProof, const unsigned int iLimit, const Json::Value& jvMarker, Json::Value& jvResult)
{
	boost::unordered_map<uint160, STAmount>	umBalance;
	Json::Value		jvOffers	= Json::Value(Json::arrayValue);
	const uint256	uBookBase	= Ledger::getBookBase(uTakerPaysCurrencyID, uTakerPaysIssuerID, uTakerGetsCurrencyID, uTakerGetsIssuerID);
	const uint256	uBookEnd	= Ledger::getQualityNext(uBookBase);
	uint256			uTipIndex	= uBookBase;

	cLog(lsTRACE) << boost::str(boost::format("getBookPage: uTakerPaysCurrencyID=%s uTakerPaysIssuerID=%s") % STAmount::createHumanCurrency(uTakerPaysCurrencyID) % RippleAddress::createHumanAccountID(uTakerPaysIssuerID));
	cLog(lsTRACE) << boost::str(boost::format("getBookPage: uTakerGetsCurrencyID=%s uTakerGetsIssuerID=%s") % STAmount::createHumanCurrency(uTakerGetsCurrencyID) % RippleAddress::createHumanAccountID(uTakerGetsIssuerID));
	cLog(lsTRACE) << boost::str(boost::format("getBookPage: uBookBase=%s") % uBookBase);
	cLog(lsTRACE) << boost::str(boost::format("getBookPage:  uBookEnd=%s") % uBookEnd);
	cLog(lsTRACE) << boost::str(boost::format("getBookPage: uTipIndex=%s") % uTipIndex);

	LedgerEntrySet	lesActive(lpLedger, tapNONE);

	bool			bDone			= false;
	bool			bDirectAdvance	= true;

	SLE::pointer	sleOfferDir;
	uint256			uOfferIndex;
	unsigned int	uBookEntry;
	STAmount		saDirRate;

//	unsigned int	iLeft			= iLimit;

	uint32	uTransferRate	= lesActive.rippleTransferRate(uTakerGetsIssuerID);

	while (!bDone) {
		if (bDirectAdvance) {
			bDirectAdvance	= false;

			cLog(lsTRACE) << boost::str(boost::format("getBookPage: bDirectAdvance"));

			sleOfferDir		= lesActive.entryCache(ltDIR_NODE, lpLedger->getNextLedgerIndex(uTipIndex, uBookEnd));
			if (!sleOfferDir)
			{
				cLog(lsTRACE) << boost::str(boost::format("getBookPage: bDone"));
				bDone			= true;
			}
			else
			{
				uTipIndex		= sleOfferDir->getIndex();
				saDirRate		= STAmount::setRate(Ledger::getQuality(uTipIndex));
				SLE::pointer	sleBookNode;

				lesActive.dirFirst(uTipIndex, sleBookNode, uBookEntry, uOfferIndex);

				cLog(lsTRACE) << boost::str(boost::format("getBookPage:   uTipIndex=%s") % uTipIndex);
				cLog(lsTRACE) << boost::str(boost::format("getBookPage: uOfferIndex=%s") % uOfferIndex);
			}
		}

		if (!bDone)
		{
			SLE::pointer	sleOffer		= lesActive.entryCache(ltOFFER, uOfferIndex);
			const uint160	uOfferOwnerID	= sleOffer->getFieldAccount(sfAccount).getAccountID();
			STAmount		saTakerGets		= sleOffer->getFieldAmount(sfTakerGets);
			STAmount		saTakerPays		= sleOffer->getFieldAmount(sfTakerPays);
			STAmount		saOwnerFunds;

			if (uTakerGetsIssuerID == uOfferOwnerID)
			{
				// If offer is selling issuer's own IOUs, it is fully funded.
				saOwnerFunds	= saTakerGets;
			}
			else
			{
				boost::unordered_map<uint160, STAmount>::const_iterator	umBalanceEntry	= umBalance.find(uOfferOwnerID);

				if (umBalanceEntry != umBalance.end())
				{
					// Found in running balance table.

					saOwnerFunds	= umBalanceEntry->second;
					// cLog(lsINFO) << boost::str(boost::format("getBookPage: saOwnerFunds=%s (cached)") % saOwnerFunds.getFullText());
				}
				else
				{
					// Did not find balance in table.

					saOwnerFunds	= lesActive.accountHolds(uOfferOwnerID, uTakerGetsCurrencyID, uTakerGetsIssuerID);
					// cLog(lsINFO) << boost::str(boost::format("getBookPage: saOwnerFunds=%s (new)") % saOwnerFunds.getFullText());
					if (saOwnerFunds.isNegative())
					{
						// Treat negative funds as zero.

						saOwnerFunds.zero();
					}
				}
			}

			Json::Value	jvOffer	= sleOffer->getJson(0);

			STAmount	saTakerGetsFunded;
			STAmount	saOwnerFundsLimit;
			uint32		uOfferRate;


			if (uTransferRate != QUALITY_ONE				// Have a tranfer fee.
				&& uTakerID != uTakerGetsIssuerID			// Not taking offers of own IOUs.
				&& uTakerGetsIssuerID != uOfferOwnerID) {	// Offer owner not issuing ownfunds
				// Need to charge a transfer fee to offer owner.
				uOfferRate			= uTransferRate;
				saOwnerFundsLimit	= STAmount::divide(saOwnerFunds, STAmount(CURRENCY_ONE, ACCOUNT_ONE, uOfferRate, -9));
			}
			else
			{
				uOfferRate			= QUALITY_ONE;
				saOwnerFundsLimit	= saOwnerFunds;
			}

			if (saOwnerFundsLimit >= saTakerGets)
			{
				// Sufficient funds no shenanigans.
				saTakerGetsFunded	= saTakerGets;
			}
			else
			{
				// cLog(lsINFO) << boost::str(boost::format("getBookPage:  saTakerGets=%s") % saTakerGets.getFullText());
				// cLog(lsINFO) << boost::str(boost::format("getBookPage:  saTakerPays=%s") % saTakerPays.getFullText());
				// cLog(lsINFO) << boost::str(boost::format("getBookPage: saOwnerFunds=%s") % saOwnerFunds.getFullText());
				// cLog(lsINFO) << boost::str(boost::format("getBookPage:    saDirRate=%s") % saDirRate.getText());
				// cLog(lsINFO) << boost::str(boost::format("getBookPage:     multiply=%s") % STAmount::multiply(saTakerGetsFunded, saDirRate).getFullText());
				// cLog(lsINFO) << boost::str(boost::format("getBookPage:     multiply=%s") % STAmount::multiply(saTakerGetsFunded, saDirRate, saTakerPays).getFullText());
				STAmount	saTakerPaysFunded;

				saTakerGetsFunded	= saOwnerFundsLimit;
				saTakerPaysFunded	= std::min(saTakerPays, STAmount::multiply(saTakerGetsFunded, saDirRate, saTakerPays));

				// Only provide, if not fully funded.
				jvOffer["taker_gets_funded"]	= saTakerGetsFunded.getJson(0);
				jvOffer["taker_pays_funded"]	= saTakerPaysFunded.getJson(0);

			}
			STAmount	saOwnerPays		= QUALITY_ONE == uOfferRate
											? saTakerGetsFunded
											: std::min(saOwnerFunds, STAmount::multiply(saTakerGetsFunded, STAmount(CURRENCY_ONE, ACCOUNT_ONE, uOfferRate, -9)));

			STAmount	saOwnerBalance	= saOwnerFunds-saOwnerPays;

			umBalance[uOfferOwnerID]	= saOwnerBalance;

			if (!saOwnerFunds.isZero() || uOfferOwnerID == uTakerID)
			{
				// Only provide funded offers and offers of the taker.
				jvOffers.append(jvOffer);
			}

			if (!lesActive.dirNext(uTipIndex, sleOfferDir, uBookEntry, uOfferIndex))
			{
				bDirectAdvance	= true;
			}
			else
			{
				cLog(lsTRACE) << boost::str(boost::format("getBookPage: uOfferIndex=%s") % uOfferIndex);
			}
		}
	}

	jvResult["offers"]	= jvOffers;
//	jvResult["marker"]	= Json::Value(Json::arrayValue);
//	jvResult["nodes"]	= Json::Value(Json::arrayValue);
}

// vim:ts=4<|MERGE_RESOLUTION|>--- conflicted
+++ resolved
@@ -1099,7 +1099,7 @@
 		% (descending ? "DE" : "A")
 		% (descending ? "DE" : "A")
 		% boost::lexical_cast<std::string>(offset)
-		% boost::lexical_cast<std::string>(numberOfResults) 
+		% boost::lexical_cast<std::string>(numberOfResults)
 		);
 	std::cout << "SQL QUERY! " << sql;
 	return sql;
@@ -1110,16 +1110,7 @@
 { // can be called with no locks
 	std::vector< std::pair<Transaction::pointer, TransactionMetaSet::pointer> > ret;
 
-<<<<<<< HEAD
-	std::string sql =
-		boost::str(boost::format("SELECT AccountTransactions.LedgerSeq,Status,RawTxn,TxnMeta FROM "
-			"AccountTransactions INNER JOIN Transactions ON Transactions.TransID = AccountTransactions.TransID "
-			"WHERE Account = '%s' AND AccountTransactions.LedgerSeq <= '%u' AND AccountTransactions.LedgerSeq >= '%u' "
-			"ORDER BY AccountTransactions.LedgerSeq DESC, AccountTransactions.TransID DESC%s;")
-			% account.humanAccountID() % maxLedger % minLedger % (bAdmin ? "" : " LIMIT 200"));
-=======
 	std::string sql = NetworkOPs::transactionsSQL("AccountTransactions.LedgerSeq,Status,RawTxn,TxnMeta", account, minLedger, maxLedger, descending, offset, limit, false, bAdmin);
->>>>>>> c5f82da4
 
 	{
 		Database* db = theApp->getTxnDB()->getDB();
@@ -1152,17 +1143,7 @@
 { // can be called with no locks
 	std::vector< txnMetaLedgerType> ret;
 
-<<<<<<< HEAD
-	std::string sql = str(boost::format("SELECT AccountTransactions.LedgerSeq,Status,RawTxn,TxnMeta FROM "
-			"AccountTransactions INNER JOIN Transactions ON Transactions.TransID = AccountTransactions.TransID "
-			"WHERE Account = '%s' AND AccountTransactions.LedgerSeq <= '%u' AND AccountTransactions.LedgerSeq >= '%u' "
-			"ORDER BY AccountTransactions.LedgerSeq DESC, AccountTransactions.TransID DESC%s;")
-			% account.humanAccountID() % maxLedger	% minLedger % (bAdmin ? "" : " LIMIT 500"));
-=======
-
 	std::string sql = NetworkOPs::transactionsSQL("AccountTransactions.LedgerSeq,Status,RawTxn,TxnMeta", account, minLedger, maxLedger, descending, offset, limit, true/*binary*/, bAdmin);
-
->>>>>>> c5f82da4
 
 	{
 		Database* db = theApp->getTxnDB()->getDB();
@@ -1208,7 +1189,6 @@
 	uint32 ret = 0;
 	std::string sql = NetworkOPs::transactionsSQL("COUNT(1) AS 'TransactionCount'", account, minLedger, maxLedger, false, offset, 0, true, true);
 
-	
 	Database* db = theApp->getTxnDB()->getDB();
 	ScopedLock sl(theApp->getTxnDB()->getDBLock());
 	SQL_FOREACH(db, sql)
