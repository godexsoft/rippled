
#include "Pathfinder.h"

#include <queue>

#include <boost/foreach.hpp>

#include "Application.h"
#include "AccountItems.h"
#include "Log.h"

SETUP_LOG();

/*
we just need to find a succession of the highest quality paths there until we find enough width

Don't do branching within each path

We have a list of paths we are working on but how do we compare the ones that are terminating in a different currency?

Loops

TODO: what is a good way to come up with multiple paths?
	Maybe just change the sort criteria?
	first a low cost one and then a fat short one?


OrderDB:
	getXRPOffers();

	// return list of all orderbooks that want XRP
	// return list of all orderbooks that want IssuerID
	// return list of all orderbooks that want this issuerID and currencyID
*/

/*
Test sending to XRP
Test XRP to XRP
Test offer in middle
Test XRP to USD
Test USD to EUR
*/

// we sort the options by:
//    cost of path
//    length of path
//    width of path
//    correct currency at the end
#if 0
bool sortPathOptions(PathOption::pointer first, PathOption::pointer second)
{
	if (first->mTotalCost<second->mTotalCost) return(true);
	if (first->mTotalCost>second->mTotalCost) return(false);

	if (first->mCorrectCurrency && !second->mCorrectCurrency) return(true);
	if (!first->mCorrectCurrency && second->mCorrectCurrency) return(false);

	if (first->mPath.size()<second->mPath.size()) return(true);
	if (first->mPath.size()>second->mPath.size()) return(false);

	if (first->mMinWidth<second->mMinWidth) return true;

	return false;
}

PathOption::PathOption(uint160& srcAccount,uint160& srcCurrencyID,const uint160& dstCurrencyID)
{
	mCurrentAccount=srcAccount;
	mCurrencyID=srcCurrencyID;
	mCorrectCurrency=(srcCurrencyID==dstCurrencyID);
	mQuality=0;
	mMinWidth=STAmount(dstCurrencyID,99999,80);   // this will get lowered when we convert back to the correct currency
}

PathOption::PathOption(PathOption::pointer other)
{
	// TODO:
}
#endif

// Lower numbers have better quality. Sort higher quality first.
static bool bQualityCmp(std::pair<uint32, unsigned int> a, std::pair<uint32, unsigned int> b)
{
	return a.first < b.first;
}

// Return true, if path is a default path with an element.
// A path is a default path if it is implied via src, dst, send, and sendmax.
bool Pathfinder::bDefaultPath(const STPath& spPath)
{
	if (2 == spPath.mPath.size()) {
		// Empty path is a default. Don't need to add it to return set.
		cLog(lsDEBUG) << "findPaths: empty path: direct";

		return true;
	}

	if (!mPsDefault)
	{
		// No default path.
		// There might not be a direct credit line or there may be no implied nodes
		// in send and sendmax.

		return false;			// Didn't generate a default path. So can't match.
	}

	PathState::pointer	pspCurrent	= boost::make_shared<PathState>(mDstAmount, mSrcAmount, mLedger);

	if (pspCurrent)
	{
		bool			bDefault;
		LedgerEntrySet	lesActive(mLedger);

		// Expand the current path.
		pspCurrent->setExpanded(lesActive, spPath, mDstAccountID, mSrcAccountID);

		// Determine if expanded current path is the default.
		// When path is a default (implied). Don't need to add it to return set.
		bDefault	= pspCurrent->vpnNodes == mPsDefault->vpnNodes;

		cLog(lsDEBUG) << "findPaths: expanded path: " << pspCurrent->getJson();
		cLog(lsDEBUG) << "findPaths: default path: indirect: " << spPath.getJson(0);

		return bDefault;
	}

	return false;
}

Pathfinder::Pathfinder(const RippleAddress& uSrcAccountID, const RippleAddress& uDstAccountID, const uint160& uSrcCurrencyID, const uint160& uSrcIssuerID, const STAmount& saDstAmount)
<<<<<<< HEAD
	: mSrcAccountID(uSrcAccountID.getAccountID()),
		mDstAccountID(uDstAccountID.getAccountID()),
		mDstAmount(saDstAmount),
		mSrcCurrencyID(uSrcCurrencyID),
		mSrcIssuerID(uSrcIssuerID),
		mOrderBook(theApp->getLedgerMaster().getCurrentLedger())
=======
	: mSrcAccountID(uSrcAccountID.getAccountID()), mDstAccountID(uDstAccountID.getAccountID()), mDstAmount(saDstAmount), mSrcCurrencyID(uSrcCurrencyID), mSrcIssuerID(uSrcIssuerID)
>>>>>>> eb272406
{
	mLedger		= theApp->getLedgerMaster().getCurrentLedger();
	mSrcAmount	= STAmount(uSrcCurrencyID, uSrcIssuerID, 1, 0, true);	// -1/uSrcIssuerID/uSrcIssuerID

	theApp->getOrderBookDB().setup( theApp->getLedgerMaster().getCurrentLedger()); // TODO: have the orderbook update itself rather than rebuild it from scratch each time

	// Construct the default path for later comparison.

	PathState::pointer	psDefault	= boost::make_shared<PathState>(mDstAmount, mSrcAmount, mLedger);

	if (psDefault)
	{
		// Build the default path.
		// Later, reject anything that expands to the default path as the default is sufficient.

		LedgerEntrySet	lesActive(mLedger);

		psDefault->setExpanded(lesActive, STPath(), mDstAccountID, mSrcAccountID);

		if (tesSUCCESS == psDefault->terStatus)
		{
			// The default path works, remember it.
			cLog(lsDEBUG) << "Pathfinder: default path: " << psDefault->getJson();

			mPsDefault	= psDefault;
		}
		else
		{
			// The default path doesn't work.
			cLog(lsDEBUG) << "Pathfinder: default path: NONE: " << transToken(psDefault->terStatus);
		}
	}
}

// If possible, returns a single path.
// --> iMaxSteps: Maximum nodes in paths to return.
// --> iMaxPaths: Maximum number of paths to return.
// <-- retPathSet: founds paths not including default paths.
// Returns true if found paths.
//
// When generating a path set blindly, don't allow the empty path, it is implied by default.
// When generating a path set for estimates, allow an empty path instead of no paths to indicate a path exists. The caller will
// need to strip the empty path when submitting the transaction.
//
// Assumes rippling (not XRP to XRP)
//
// Leaves to the caller figuring out overall liquidity.
// Optimization opportunity: For some simple cases, this routine has figured out the overall liquidity.
bool Pathfinder::findPaths(const unsigned int iMaxSteps, const unsigned int iMaxPaths, STPathSet& spsDst)
{
	bool	bFound		= false;	// True, iff found a path.

	cLog(lsDEBUG) << boost::str(boost::format("findPaths> mSrcAccountID=%s mDstAccountID=%s mDstAmount=%s mSrcCurrencyID=%s mSrcIssuerID=%s")
		% RippleAddress::createHumanAccountID(mSrcAccountID)
		% RippleAddress::createHumanAccountID(mDstAccountID)
		% mDstAmount.getFullText()
		% STAmount::createHumanCurrency(mSrcCurrencyID)
		% RippleAddress::createHumanAccountID(mSrcIssuerID)
		);

	if (mLedger)
	{
		LedgerEntrySet		lesActive(mLedger);
		std::vector<STPath>	vspResults;
		std::queue<STPath>	qspExplore;			// Path stubs to explore.

		STPath				spSeed;
		bool				bForcedIssuer	= !!mSrcCurrencyID && mSrcIssuerID != mSrcAccountID;	// Source forced an issuer.

		// The end is the cursor, start at the source account.
		STPathElement		speEnd(mSrcAccountID,
									mSrcCurrencyID,
									!!mSrcCurrencyID
										? mSrcAccountID	// Non-XRP, start with self as issuer.
										: ACCOUNT_XRP);

		// Build a path of one element: the source.
		spSeed.addElement(speEnd);

		if (bForcedIssuer)
		{
			// Add forced source issuer to seed, via issuer's account.
			STPathElement	speIssuer(mSrcIssuerID, mSrcCurrencyID, mSrcIssuerID);

			spSeed.addElement(speEnd);
		}

		// Push the seed path to explore.
		qspExplore.push(spSeed);

		while (qspExplore.size()) {										// Have paths to explore?
			STPath spPath = qspExplore.front();

			qspExplore.pop();											// Pop the first path from the queue.

			speEnd = spPath.mPath.back();								// Get the last node from the path.

			if (!speEnd.mCurrencyID										// Tail output is XRP.
				&& !mDstAmount.getCurrency())							// Which is dst currency.
			{
				// Done, cursor produces XRP and dest wants XRP.

				// Remove implied source.
				spPath.mPath.erase(spPath.mPath.begin());

				if (bForcedIssuer)
				{
					// Remove implied source issuer.
					spPath.mPath.erase(spPath.mPath.begin());
				}

				if (spPath.size())
				{
					// There is an actual path element.
					cLog(lsDEBUG) << "findPaths: adding path: " << spPath.getJson(0);

					vspResults.push_back(spPath);						// Potential result.
				}
				else
				{
					cLog(lsDEBUG) << "findPaths: empty path: XRP->XRP";
				}

				continue;
			}

			cLog(lsDEBUG) << "findPaths: finish? account: " << (speEnd.mAccountID == mDstAccountID);
			cLog(lsDEBUG) << "findPaths: finish? currency: " << (speEnd.mCurrencyID == mDstAmount.getCurrency());
			cLog(lsDEBUG) << "findPaths: finish? issuer: "
				<< RippleAddress::createHumanAccountID(speEnd.mIssuerID)
				<< " / "
				<< RippleAddress::createHumanAccountID(mDstAmount.getIssuer())
				<< " / "
				<< RippleAddress::createHumanAccountID(mDstAccountID);
			cLog(lsDEBUG) << "findPaths: finish? issuer is desired: " << (speEnd.mIssuerID == mDstAmount.getIssuer());

			// YYY Allows going through self.  Is this wanted?
			if (speEnd.mAccountID == mDstAccountID						// Tail is destination account.
				&& speEnd.mCurrencyID == mDstAmount.getCurrency()		// With correct output currency.
				&& (   speEnd.mIssuerID == mDstAccountID				// Dest always accepts own issuer.
					|| mDstAmount.getIssuer() == mDstAccountID			// Any issuer is good.
					|| mDstAmount.getIssuer() == speEnd.mIssuerID))		// The desired issuer.
			{
				// Done, found a path to the destination.
				// Cursor on the dest account with correct currency and issuer.

				if (bDefaultPath(spPath)) {
					cLog(lsDEBUG) << "findPaths: dropping: default path: " << spPath.getJson(0);

					bFound	= true;
				}
				else
				{
					// Remove implied nodes.

					spPath.mPath.erase(spPath.mPath.begin());

					if (bForcedIssuer)
					{
						// Remove implied source issuer.
						spPath.mPath.erase(spPath.mPath.begin());
					}
					spPath.mPath.erase(spPath.mPath.begin() + spPath.mPath.size()-1);

					vspResults.push_back(spPath);						// Potential result.

					cLog(lsDEBUG) << "findPaths: adding path: " << spPath.getJson(0);
				}

				continue;
			}

			bool	bContinued	= false;								// True, if wasn't a dead end.

			cLog(lsDEBUG) <<
				boost::str(boost::format("findPaths: cursor: %s - %s/%s")
					% RippleAddress::createHumanAccountID(speEnd.mAccountID)
					% STAmount::createHumanCurrency(speEnd.mCurrencyID)
					% RippleAddress::createHumanAccountID(speEnd.mIssuerID));

			if (spPath.mPath.size() == iMaxSteps)
			{
				// Path is at maximum size. Don't want to add more.

				cLog(lsDEBUG)
					<< boost::str(boost::format("findPaths: dropping: path would exceed max steps"));

				continue;
			}
			else if (!speEnd.mCurrencyID)
			{
<<<<<<< HEAD
				// Cursor is for XRP, continue with qualifying books: XRP -> non-XRP

				BOOST_FOREACH(OrderBook::ref book, mOrderBook.getXRPInBooks())
=======
				// Last element is for XRP, continue with qualifying books.
				BOOST_FOREACH(OrderBook::ref book, theApp->getOrderBookDB().getXRPInBooks())
>>>>>>> eb272406
				{
					// New end is an order book with the currency and issuer.

					// Don't allow looping through same order books.
					if (!spPath.hasSeen(ACCOUNT_XRP, book->getCurrencyOut(), book->getIssuerOut()))
					{
						STPath			spNew(spPath);
						STPathElement	speBook(ACCOUNT_XRP, book->getCurrencyOut(), book->getIssuerOut());
						STPathElement	speAccount(book->getIssuerOut(), book->getCurrencyOut(), book->getIssuerOut());

						spNew.mPath.push_back(speBook);		// Add the order book.
						spNew.mPath.push_back(speAccount);	// Add the account and currency

						cLog(lsDEBUG) <<
							boost::str(boost::format("findPaths: XRP -> %s/%s")
								% STAmount::createHumanCurrency(speBook.mCurrencyID)
								% RippleAddress::createHumanAccountID(speBook.mIssuerID));

						qspExplore.push(spNew);

						bContinued	= true;
					}
				}

				tLog(!bContinued, lsDEBUG)
					<< boost::str(boost::format("findPaths: XRP -> dead end"));
			}
			else
			{
				// Last element is for non-XRP, continue by adding ripple lines and order books.

				// Create new paths for each outbound account not already in the path.
				AccountItems	rippleLines(speEnd.mAccountID, mLedger, AccountItem::pointer(new RippleState()));
				SLE::pointer	sleSrc			= lesActive.entryCache(ltACCOUNT_ROOT, Ledger::getAccountRootIndex(speEnd.mAccountID));

				tLog(sleSrc, lsDEBUG)
					<< boost::str(boost::format("findPaths: account without root: %s")
						% RippleAddress::createHumanAccountID(speEnd.mAccountID));

				bool			bRequireAuth	= isSetBit(sleSrc->getFieldU32(sfFlags), lsfRequireAuth);

				BOOST_FOREACH(AccountItem::ref item, rippleLines.getItems())
				{
					RippleState*	rspEntry	= (RippleState*) item.get();
					const uint160	uPeerID		= rspEntry->getAccountIDPeer().getAccountID();

					if (spPath.hasSeen(uPeerID, speEnd.mCurrencyID, uPeerID))
					{
						// Peer is in path already. Ignore it to avoid a loop.
						cLog(lsDEBUG) <<
							boost::str(boost::format("findPaths: SEEN: %s/%s -> %s/%s")
								% RippleAddress::createHumanAccountID(speEnd.mAccountID)
								% STAmount::createHumanCurrency(speEnd.mCurrencyID)
								% RippleAddress::createHumanAccountID(uPeerID)
								% STAmount::createHumanCurrency(speEnd.mCurrencyID));
					}
					else if (!rspEntry->getBalance().isPositive()							// No IOUs to send.
						&& (!rspEntry->getLimitPeer()										// Peer does not extend credit.
							|| *rspEntry->getBalance().negate() >= rspEntry->getLimitPeer()	// No credit left.
							|| (bRequireAuth && !rspEntry->getAuth())))						// Not authorized to hold credit.
					{
						// Path has no credit left. Ignore it.
						cLog(lsDEBUG) <<
							boost::str(boost::format("findPaths: No credit: %s/%s -> %s/%s")
								% RippleAddress::createHumanAccountID(speEnd.mAccountID)
								% STAmount::createHumanCurrency(speEnd.mCurrencyID)
								% RippleAddress::createHumanAccountID(uPeerID)
								% STAmount::createHumanCurrency(speEnd.mCurrencyID));
					}
					else
					{
						// Can transmit IOUs and account to the path.
						STPath			spNew(spPath);
						STPathElement	speNew(uPeerID, speEnd.mCurrencyID, uPeerID);

						spNew.mPath.push_back(speNew);
						qspExplore.push(spNew);

						bContinued	= true;

						cLog(lsDEBUG) <<
							boost::str(boost::format("findPaths: push explore: %s/%s -> %s/%s")
								% STAmount::createHumanCurrency(speEnd.mCurrencyID)
								% RippleAddress::createHumanAccountID(speEnd.mAccountID)
								% STAmount::createHumanCurrency(speEnd.mCurrencyID)
								% RippleAddress::createHumanAccountID(uPeerID));
					}
				}

				// Every book that wants the source currency.
				std::vector<OrderBook::pointer> books;

<<<<<<< HEAD
				mOrderBook.getBooks(speEnd.mIssuerID, speEnd.mCurrencyID, books);
=======
				theApp->getOrderBookDB().getBooks(spPath.mCurrentAccount, spPath.mCurrencyID, books);
>>>>>>> eb272406

				BOOST_FOREACH(OrderBook::ref book, books)
				{
					if (!spPath.hasSeen(ACCOUNT_XRP, book->getCurrencyOut(), book->getIssuerOut()))
					{
						// A book we haven't seen before. Add it.
						STPath			spNew(spPath);
						STPathElement	speBook(ACCOUNT_XRP, book->getCurrencyOut(), book->getIssuerOut());

						spNew.mPath.push_back(speBook);
						qspExplore.push(spNew);

						bContinued	= true;

						cLog(lsDEBUG) <<
							boost::str(boost::format("findPaths: push book: %s/%s -> %s/%s")
								% STAmount::createHumanCurrency(speEnd.mCurrencyID)
								% RippleAddress::createHumanAccountID(speEnd.mIssuerID)
								% STAmount::createHumanCurrency(book->getCurrencyOut())
								% RippleAddress::createHumanAccountID(book->getIssuerOut()));
					}
				}

				tLog(!bContinued, lsDEBUG)
					<< boost::str(boost::format("findPaths: dropping: non-XRP -> dead end"));
			}
		}

		unsigned int iLimit  = std::min(iMaxPaths, (unsigned int) vspResults.size());

		// Only filter, sort, and limit if have non-default paths.
		if (iLimit)
		{
			std::vector< std::pair<uint64, unsigned int> > vMap;

			// Build map of quality to entry.
			for (int i = vspResults.size(); i--;)
			{
				STAmount	saMaxAmountAct;
				STAmount	saDstAmountAct;
				std::vector<PathState::pointer>	vpsExpanded;
				STPathSet	spsPaths;
				STPath&		spCurrent	= vspResults[i];

				spsPaths.addPath(spCurrent);				// Just checking the current path.

				TER			terResult;

				try {
					terResult	= RippleCalc::rippleCalc(
						lesActive,
						saMaxAmountAct,
						saDstAmountAct,
						vpsExpanded,
						mSrcAmount,			// --> amount to send max.
						mDstAmount,			// --> amount to deliver.
						mDstAccountID,
						mSrcAccountID,
						spsPaths,
						true,				// --> bPartialPayment: Allow, it might contribute.
						false,				// --> bLimitQuality: Assume normal transaction.
						true,				// --> bNoRippleDirect: Providing the only path.
						true);				// --> bStandAlone: Don't need to delete unfundeds.
				}
				catch (const std::exception& e)
				{
					cLog(lsINFO) << "findPaths: Caught throw: " << e.what();

					terResult	= tefEXCEPTION;
				}

				if (tesSUCCESS == terResult)
				{
					uint64	uQuality	= STAmount::getRate(saDstAmountAct, saMaxAmountAct);

					cLog(lsDEBUG)
						<< boost::str(boost::format("findPaths: quality: %d: %s")
							% uQuality
							% spCurrent.getJson(0));

					vMap.push_back(std::make_pair(uQuality, i));
				}
				else
				{
					cLog(lsDEBUG)
						<< boost::str(boost::format("findPaths: dropping: %s: %s")
							% transToken(terResult)
							% spCurrent.getJson(0));
				}
			}

			if (vMap.size())
			{
				iLimit	= std::min(iMaxPaths, (unsigned int) vMap.size());

				bFound	= true;

				std::sort(vMap.begin(), vMap.end(), bQualityCmp);	// Lower is better and should be first.

				// Output best quality entries.
				for (int i = 0; i != vMap.size(); ++i)
				{
					spsDst.addPath(vspResults[vMap[i].second]);
				}

				cLog(lsDEBUG) << boost::str(boost::format("findPaths: RESULTS: %s") % spsDst.getJson(0));
			}
			else
			{
				cLog(lsDEBUG) << boost::str(boost::format("findPaths: RESULTS: non-defaults filtered away"));
			}
		}
	}
	else
	{
		cLog(lsDEBUG) << boost::str(boost::format("findPaths: no ledger"));
	}

	cLog(lsDEBUG) << boost::str(boost::format("findPaths< bFound=%d") % bFound);

	return bFound;
}

#if 0
bool Pathfinder::checkComplete(STPathSet& retPathSet)
{
	if (mCompletePaths.size())
	{ // TODO: look through these and pick the most promising
		int count=0;
		BOOST_FOREACH(PathOption::ref pathOption,mCompletePaths)
		{
			retPathSet.addPath(pathOption->mPath);
			count++;
			if(count>2) return(true);
		}
		return(true);
	}
	return(false);
}


// get all the options from this accountID
//   if source is XRP
//		every offer that wants XRP
//   else
//		every ripple line that starts with the source currency
//		every offer that we can take that wants the source currency

void Pathfinder::addOptions(PathOption::pointer tail)
{
	if (!tail->mCurrencyID)
	{ // source XRP
		BOOST_FOREACH(OrderBook::ref book, theApp->getOrderBookDB().getXRPInBooks())
		{
			PathOption::pointer pathOption(new PathOption(tail));

			STPathElement ele(uint160(), book->getCurrencyOut(), book->getIssuerOut());
			pathOption->mPath.addElement(ele);

			pathOption->mCurrentAccount=book->getIssuerOut();
			pathOption->mCurrencyID=book->getCurrencyOut();
			addPathOption(pathOption);
		}
	}
	else
	{ // ripple
		RippleLines rippleLines(tail->mCurrentAccount);
		BOOST_FOREACH(RippleState::ref line,rippleLines.getLines())
		{
			// TODO: make sure we can move in the correct direction
			STAmount balance=line->getBalance();
			if(balance.getCurrency()==tail->mCurrencyID)
			{  // we have a ripple line from the tail to somewhere else
				PathOption::pointer pathOption(new PathOption(tail));

				STPathElement ele(line->getAccountIDPeer().getAccountID(), uint160(), uint160());
				pathOption->mPath.addElement(ele);


				pathOption->mCurrentAccount=line->getAccountIDPeer().getAccountID();
				addPathOption(pathOption);
			}
		}

		// every offer that wants the source currency
		std::vector<OrderBook::pointer> books;
		theApp->getOrderBookDB().getBooks(tail->mCurrentAccount, tail->mCurrencyID, books);

		BOOST_FOREACH(OrderBook::ref book,books)
		{
			PathOption::pointer pathOption(new PathOption(tail));

			STPathElement ele(uint160(), book->getCurrencyOut(), book->getIssuerOut());
			pathOption->mPath.addElement(ele);

			pathOption->mCurrentAccount=book->getIssuerOut();
			pathOption->mCurrencyID=book->getCurrencyOut();
			addPathOption(pathOption);
		}
	}
}

void Pathfinder::addPathOption(PathOption::pointer pathOption)
{
	if(pathOption->mCurrencyID==mDstAmount.getCurrency())
	{
		pathOption->mCorrectCurrency=true;

		if(pathOption->mCurrentAccount==mDstAccountID)
		{ // this path is complete
			mCompletePaths.push_back(pathOption);
		}else mBuildingPaths.push_back(pathOption);
	}
	else
	{
		pathOption->mCorrectCurrency=false;
		mBuildingPaths.push_back(pathOption);
	}
}
#endif

boost::unordered_set<uint160> usAccountSourceCurrencies(const RippleAddress& raAccountID, Ledger::ref lrLedger)
{
	boost::unordered_set<uint160>	usCurrencies;

	// List of ripple lines.
	AccountItems rippleLines(raAccountID.getAccountID(), lrLedger, AccountItem::pointer(new RippleState()));

	BOOST_FOREACH(AccountItem::ref item, rippleLines.getItems())
	{
		RippleState*	rspEntry	= (RippleState*) item.get();
		STAmount		saBalance	= rspEntry->getBalance();

		// Filter out non
		if (saBalance.isPositive()					// Have IOUs to send.
			|| (rspEntry->getLimitPeer()			// Peer extends credit.
				&& *saBalance.negate() < rspEntry->getLimitPeer()))	// Credit left.
		{
			// Path has no credit left. Ignore it.
			usCurrencies.insert(saBalance.getCurrency());
		}
	}

	return usCurrencies;
}
// vim:ts=4<|MERGE_RESOLUTION|>--- conflicted
+++ resolved
@@ -128,16 +128,11 @@
 }
 
 Pathfinder::Pathfinder(const RippleAddress& uSrcAccountID, const RippleAddress& uDstAccountID, const uint160& uSrcCurrencyID, const uint160& uSrcIssuerID, const STAmount& saDstAmount)
-<<<<<<< HEAD
 	: mSrcAccountID(uSrcAccountID.getAccountID()),
 		mDstAccountID(uDstAccountID.getAccountID()),
 		mDstAmount(saDstAmount),
 		mSrcCurrencyID(uSrcCurrencyID),
-		mSrcIssuerID(uSrcIssuerID),
-		mOrderBook(theApp->getLedgerMaster().getCurrentLedger())
-=======
-	: mSrcAccountID(uSrcAccountID.getAccountID()), mDstAccountID(uDstAccountID.getAccountID()), mDstAmount(saDstAmount), mSrcCurrencyID(uSrcCurrencyID), mSrcIssuerID(uSrcIssuerID)
->>>>>>> eb272406
+		mSrcIssuerID(uSrcIssuerID)
 {
 	mLedger		= theApp->getLedgerMaster().getCurrentLedger();
 	mSrcAmount	= STAmount(uSrcCurrencyID, uSrcIssuerID, 1, 0, true);	// -1/uSrcIssuerID/uSrcIssuerID
@@ -329,14 +324,8 @@
 			}
 			else if (!speEnd.mCurrencyID)
 			{
-<<<<<<< HEAD
 				// Cursor is for XRP, continue with qualifying books: XRP -> non-XRP
-
-				BOOST_FOREACH(OrderBook::ref book, mOrderBook.getXRPInBooks())
-=======
-				// Last element is for XRP, continue with qualifying books.
 				BOOST_FOREACH(OrderBook::ref book, theApp->getOrderBookDB().getXRPInBooks())
->>>>>>> eb272406
 				{
 					// New end is an order book with the currency and issuer.
 
@@ -429,11 +418,8 @@
 				// Every book that wants the source currency.
 				std::vector<OrderBook::pointer> books;
 
-<<<<<<< HEAD
-				mOrderBook.getBooks(speEnd.mIssuerID, speEnd.mCurrencyID, books);
-=======
-				theApp->getOrderBookDB().getBooks(spPath.mCurrentAccount, spPath.mCurrencyID, books);
->>>>>>> eb272406
+
+				theApp->getOrderBookDB().getBooks(speEnd.mIssuerID, speEnd.mCurrencyID, books);
 
 				BOOST_FOREACH(OrderBook::ref book, books)
 				{
